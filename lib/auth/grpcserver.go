/*
 * Teleport
 * Copyright (C) 2023  Gravitational, Inc.
 *
 * This program is free software: you can redistribute it and/or modify
 * it under the terms of the GNU Affero General Public License as published by
 * the Free Software Foundation, either version 3 of the License, or
 * (at your option) any later version.
 *
 * This program is distributed in the hope that it will be useful,
 * but WITHOUT ANY WARRANTY; without even the implied warranty of
 * MERCHANTABILITY or FITNESS FOR A PARTICULAR PURPOSE.  See the
 * GNU Affero General Public License for more details.
 *
 * You should have received a copy of the GNU Affero General Public License
 * along with this program.  If not, see <http://www.gnu.org/licenses/>.
 */

package auth

import (
	"context"
	"crypto/tls"
	"errors"
	"fmt"
	"io"
	"net"
	"os"
	"strconv"
	"time"

	"github.com/coreos/go-semver/semver"
	"github.com/google/uuid"
	"github.com/gravitational/trace"
	"github.com/gravitational/trace/trail"
	"github.com/prometheus/client_golang/prometheus"
	"github.com/sirupsen/logrus"
	collectortracepb "go.opentelemetry.io/proto/otlp/collector/trace/v1"
	"google.golang.org/grpc"
	"google.golang.org/grpc/codes"
	_ "google.golang.org/grpc/encoding/gzip" // gzip compressor for gRPC.
	"google.golang.org/grpc/keepalive"
	"google.golang.org/grpc/peer"
	"google.golang.org/grpc/status"
	"google.golang.org/protobuf/proto"
	"google.golang.org/protobuf/types/known/emptypb"

	"github.com/gravitational/teleport"
	"github.com/gravitational/teleport/api/client"
	authpb "github.com/gravitational/teleport/api/client/proto"
	"github.com/gravitational/teleport/api/constants"
	accessmonitoringrules "github.com/gravitational/teleport/api/gen/proto/go/teleport/accessmonitoringrules/v1"
	auditlogpb "github.com/gravitational/teleport/api/gen/proto/go/teleport/auditlog/v1"
	"github.com/gravitational/teleport/api/gen/proto/go/teleport/autoupdate/v1"
	clusterconfigpb "github.com/gravitational/teleport/api/gen/proto/go/teleport/clusterconfig/v1"
	crownjewelpb "github.com/gravitational/teleport/api/gen/proto/go/teleport/crownjewel/v1"
	dbobjectpb "github.com/gravitational/teleport/api/gen/proto/go/teleport/dbobject/v1"
	dbobjectimportrulev12 "github.com/gravitational/teleport/api/gen/proto/go/teleport/dbobjectimportrule/v1"
	discoveryconfigpb "github.com/gravitational/teleport/api/gen/proto/go/teleport/discoveryconfig/v1"
	integrationpb "github.com/gravitational/teleport/api/gen/proto/go/teleport/integration/v1"
	kubewaitingcontainerpb "github.com/gravitational/teleport/api/gen/proto/go/teleport/kubewaitingcontainer/v1"
	loginrulepb "github.com/gravitational/teleport/api/gen/proto/go/teleport/loginrule/v1"
	machineidv1pb "github.com/gravitational/teleport/api/gen/proto/go/teleport/machineid/v1"
	mfav1 "github.com/gravitational/teleport/api/gen/proto/go/teleport/mfa/v1"
	notificationsv1 "github.com/gravitational/teleport/api/gen/proto/go/teleport/notifications/v1"
	oktapb "github.com/gravitational/teleport/api/gen/proto/go/teleport/okta/v1"
	presencev1pb "github.com/gravitational/teleport/api/gen/proto/go/teleport/presence/v1"
	trustpb "github.com/gravitational/teleport/api/gen/proto/go/teleport/trust/v1"
	userloginstatev1 "github.com/gravitational/teleport/api/gen/proto/go/teleport/userloginstate/v1"
	userprovisioningpb "github.com/gravitational/teleport/api/gen/proto/go/teleport/userprovisioning/v1"
	userspb "github.com/gravitational/teleport/api/gen/proto/go/teleport/users/v1"
	"github.com/gravitational/teleport/api/gen/proto/go/teleport/vnet/v1"
	userpreferencespb "github.com/gravitational/teleport/api/gen/proto/go/userpreferences/v1"
	"github.com/gravitational/teleport/api/internalutils/stream"
	"github.com/gravitational/teleport/api/metadata"
	"github.com/gravitational/teleport/api/types"
	apievents "github.com/gravitational/teleport/api/types/events"
	"github.com/gravitational/teleport/api/types/installers"
	"github.com/gravitational/teleport/api/types/wrappers"
	"github.com/gravitational/teleport/lib/accessmonitoringrules/accessmonitoringrulesv1"
	"github.com/gravitational/teleport/lib/auth/authclient"
	autoupd "github.com/gravitational/teleport/lib/auth/autoupdate/v1"
	"github.com/gravitational/teleport/lib/auth/clusterconfig/clusterconfigv1"
	"github.com/gravitational/teleport/lib/auth/crownjewel/crownjewelv1"
	"github.com/gravitational/teleport/lib/auth/dbobject/dbobjectv1"
	"github.com/gravitational/teleport/lib/auth/dbobjectimportrule/dbobjectimportrulev1"
	"github.com/gravitational/teleport/lib/auth/discoveryconfig/discoveryconfigv1"
	integrationService "github.com/gravitational/teleport/lib/auth/integration/integrationv1"
	kubewaitingcontainerv1 "github.com/gravitational/teleport/lib/auth/kubewaitingcontainer"
	"github.com/gravitational/teleport/lib/auth/loginrule"
	"github.com/gravitational/teleport/lib/auth/machineid/machineidv1"
	notifications "github.com/gravitational/teleport/lib/auth/notifications/notificationsv1"
	"github.com/gravitational/teleport/lib/auth/okta"
	"github.com/gravitational/teleport/lib/auth/presence/presencev1"
	statichostuserv1 "github.com/gravitational/teleport/lib/auth/statichostuser"
	"github.com/gravitational/teleport/lib/auth/trust/trustv1"
	"github.com/gravitational/teleport/lib/auth/userloginstate"
	"github.com/gravitational/teleport/lib/auth/userpreferences/userpreferencesv1"
	"github.com/gravitational/teleport/lib/auth/users/usersv1"
	"github.com/gravitational/teleport/lib/auth/vnetconfig/v1"
	"github.com/gravitational/teleport/lib/authz"
	"github.com/gravitational/teleport/lib/backend"
	"github.com/gravitational/teleport/lib/defaults"
	"github.com/gravitational/teleport/lib/events"
	"github.com/gravitational/teleport/lib/httplib"
	"github.com/gravitational/teleport/lib/joinserver"
	"github.com/gravitational/teleport/lib/observability/metrics"
	"github.com/gravitational/teleport/lib/services"
	"github.com/gravitational/teleport/lib/services/local"
	"github.com/gravitational/teleport/lib/session"
	"github.com/gravitational/teleport/lib/srv/server/installer"
	"github.com/gravitational/teleport/lib/utils"
)

var (
	heartbeatConnectionsReceived = prometheus.NewCounter(
		prometheus.CounterOpts{
			Name: teleport.MetricHeartbeatConnectionsReceived,
			Help: "Number of times auth received a heartbeat connection",
		},
	)
	watcherEventsEmitted = prometheus.NewHistogramVec(
		prometheus.HistogramOpts{
			Name:    teleport.MetricWatcherEventsEmitted,
			Help:    "Per resources size of events emitted",
			Buckets: prometheus.LinearBuckets(0, 200, 5),
		},
		[]string{teleport.TagResource},
	)
	watcherEventSizes = prometheus.NewHistogram(
		prometheus.HistogramOpts{
			Name:    teleport.MetricWatcherEventSizes,
			Help:    "Overall size of events emitted",
			Buckets: prometheus.LinearBuckets(0, 100, 20),
		},
	)
	connectedResources = prometheus.NewGaugeVec(
		prometheus.GaugeOpts{
			Namespace: teleport.MetricNamespace,
			Name:      teleport.MetricConnectedResources,
			Help:      "Tracks the number and type of resources connected via keepalives",
		},
		[]string{teleport.TagType},
	)

	createAuditStreamAcceptedTotalMetric = prometheus.NewCounter(prometheus.CounterOpts{
		Namespace: teleport.MetricNamespace,
		Name:      "unstable_createauditstream_accepted_total",
		Help:      "CreateAuditStream RPCs accepted by the concurrency limiter",
	})

	createAuditStreamRejectedTotalMetric = prometheus.NewCounter(prometheus.CounterOpts{
		Namespace: teleport.MetricNamespace,
		Name:      "unstable_createauditstream_rejected_total",
		Help:      "CreateAuditStream RPCs rejected by the concurrency limiter",
	})

	createAuditStreamLimitMetric = prometheus.NewGauge(prometheus.GaugeOpts{
		Namespace: teleport.MetricNamespace,
		Name:      "unstable_createauditstream_limit",
		Help:      "Configured limit of in-flight CreateAuditStream RPCs",
	})
)

// GRPCServer is gRPC Auth Server API
type GRPCServer struct {
	authpb.UnimplementedAuthServiceServer
	auditlogpb.UnimplementedAuditLogServiceServer
	*logrus.Entry
	APIConfig
	server *grpc.Server

	// usersService is used to forward deprecated users requests to
	// the new service so that logic only needs to exist in one place.
	// TODO(tross) DELETE IN 17.0.0
	usersService *usersv1.Service

	// botService is used to forward requests to deprecated bot RPCs to the
	// new service.
	botService *machineidv1.BotService

	// presenceService is used to forward requests to deprecated presence RPCs
	// to the new service.
	// TODO(noah) DELETE IN 17.0.0
	presenceService *presencev1.Service

	// TraceServiceServer exposes the exporter server so that the auth server may
	// collect and forward spans
	collectortracepb.TraceServiceServer

	// createAuditStreamSemaphore, if not nil, is used to limit the amount of
	// in-flight CreateAuditStream RPCs, by sending a value in at the beginning
	// of the RPC and pulling one out before returning.
	createAuditStreamSemaphore chan struct{}
}

// Export forwards OTLP traces to the upstream collector configured in the tracing service. This allows for
// tsh, tctl, etc to be able to export traces without having to know how to connect to the upstream collector
// for the cluster.
func (g *GRPCServer) Export(ctx context.Context, req *collectortracepb.ExportTraceServiceRequest) (*collectortracepb.ExportTraceServiceResponse, error) {
	auth, err := g.authenticate(ctx)
	if err != nil {
		return nil, trace.Wrap(err)
	}

	if len(req.ResourceSpans) == 0 {
		return &collectortracepb.ExportTraceServiceResponse{}, nil
	}

	return auth.Export(ctx, req)
}

// GetServer returns an instance of grpc server
func (g *GRPCServer) GetServer() (*grpc.Server, error) {
	if g.server == nil {
		return nil, trace.BadParameter("grpc server has not been initialized")
	}

	return g.server, nil
}

// EmitAuditEvent emits audit event
func (g *GRPCServer) EmitAuditEvent(ctx context.Context, req *apievents.OneOf) (*emptypb.Empty, error) {
	auth, err := g.authenticate(ctx)
	if err != nil {
		return nil, trace.Wrap(err)
	}
	event, err := apievents.FromOneOf(*req)
	if err != nil {
		return nil, trace.Wrap(err)
	}
	err = auth.EmitAuditEvent(ctx, event)
	if err != nil {
		return nil, trace.Wrap(err)
	}
	return &emptypb.Empty{}, nil
}

var connectedResourceGauges = map[string]prometheus.Gauge{
	constants.KeepAliveNode:                  connectedResources.WithLabelValues(constants.KeepAliveNode),
	constants.KeepAliveKube:                  connectedResources.WithLabelValues(constants.KeepAliveKube),
	constants.KeepAliveApp:                   connectedResources.WithLabelValues(constants.KeepAliveApp),
	constants.KeepAliveDatabase:              connectedResources.WithLabelValues(constants.KeepAliveDatabase),
	constants.KeepAliveDatabaseService:       connectedResources.WithLabelValues(constants.KeepAliveDatabaseService),
	constants.KeepAliveWindowsDesktopService: connectedResources.WithLabelValues(constants.KeepAliveWindowsDesktopService),
}

// SendKeepAlives allows node to send a stream of keep alive requests
func (g *GRPCServer) SendKeepAlives(stream authpb.AuthService_SendKeepAlivesServer) error {
	defer stream.SendAndClose(&emptypb.Empty{})
	firstIteration := true
	for {
		// Authenticate within the loop to block locked-out nodes from heartbeating.
		auth, err := g.authenticate(stream.Context())
		if err != nil {
			return trace.Wrap(err)
		}
		keepAlive, err := stream.Recv()
		if errors.Is(err, io.EOF) {
			g.Logger.Debug("Connection closed.")
			return nil
		}
		if err != nil {
			g.Logger.Debugf("Failed to receive heartbeat: %v", err)
			return trace.Wrap(err)
		}
		err = auth.KeepAliveServer(stream.Context(), *keepAlive)
		if err != nil {
			return trace.Wrap(err)
		}
		if firstIteration {
			g.Logger.Debugf("Got %s heartbeat connection from %v.", keepAlive.GetType(), auth.User.GetName())
			heartbeatConnectionsReceived.Inc()

			metric, ok := connectedResourceGauges[keepAlive.GetType()]
			if ok {
				metric.Inc()
				defer metric.Dec()
			} else {
				g.Logger.Warnf("missing connected resources gauge for keep alive %s (this is a bug)", keepAlive.GetType())
			}

			firstIteration = false
		}
	}
}

// CreateAuditStream creates or resumes audit event stream
func (g *GRPCServer) CreateAuditStream(stream authpb.AuthService_CreateAuditStreamServer) error {
	auth, err := g.authenticate(stream.Context())
	if err != nil {
		return trace.Wrap(err)
	}

	if sem := g.createAuditStreamSemaphore; sem != nil {
		select {
		case sem <- struct{}{}:
			createAuditStreamAcceptedTotalMetric.Inc()
			defer func() { <-sem }()
		default:
			createAuditStreamRejectedTotalMetric.Inc()
			// [trace.ConnectionProblemError] is rendered with a gRPC
			// "unavailable" error code, which is the correct error if the
			// client can just back off and retry with no further changes to the
			// request
			return trace.ConnectionProblem(nil, "too many concurrent CreateAuditStream operations, try again later")
		}
	}

	var eventStream apievents.Stream
	var sessionID session.ID
	g.Debugf("CreateAuditStream connection from %v.", auth.User.GetName())
	streamStart := time.Now()
	processed := int64(0)
	counter := 0
	forwardEvents := func(eventStream apievents.Stream) {
		for {
			select {
			case <-stream.Context().Done():
				return
			case statusUpdate := <-eventStream.Status():
				if err := stream.Send(&statusUpdate); err != nil {
					g.WithError(err).Debugf("Failed to send status update.")
				}
			}
		}
	}

	closeStream := func(eventStream apievents.Stream) {
		if err := eventStream.Close(auth.CloseContext()); err != nil {
			if auth.CloseContext().Err() == nil {
				g.WithError(err).Warn("Failed to flush close the stream.")
			}
		} else {
			g.Debugf("Flushed and closed the stream.")
		}
	}

	for {
		request, err := stream.Recv()
		if errors.Is(err, io.EOF) {
			return nil
		}
		if err != nil {
			if stream.Context().Err() == nil {
				g.WithError(err).Debug("Failed to receive stream request.")
			}
			return trace.Wrap(err)
		}
		if create := request.GetCreateStream(); create != nil {
			if eventStream != nil {
				return trace.BadParameter("stream is already created or resumed")
			}
			eventStream, err = auth.CreateAuditStream(stream.Context(), session.ID(create.SessionID))
			if err != nil {
				// Log the reason why audit stream creation failed. This will
				// surface things like AWS/GCP/MinIO credential/configuration
				// errors.
				g.Errorf("Failed to create audit stream: %q.", err)
				return trace.Wrap(err)
			}
			sessionID = session.ID(create.SessionID)
			g.Debugf("Created stream for session %v", sessionID)
			go forwardEvents(eventStream)
			defer closeStream(eventStream)
		} else if resume := request.GetResumeStream(); resume != nil {
			if eventStream != nil {
				return trace.BadParameter("stream is already created or resumed")
			}
			eventStream, err = auth.ResumeAuditStream(stream.Context(), session.ID(resume.SessionID), resume.UploadID)
			if err != nil {
				return trace.Wrap(err)
			}
			g.Debugf("Resumed stream for session %v", resume.SessionID)
			go forwardEvents(eventStream)
			defer closeStream(eventStream)
		} else if complete := request.GetCompleteStream(); complete != nil {
			if eventStream == nil {
				return trace.BadParameter("stream is not initialized yet, cannot complete")
			}
			// do not use stream context to give the auth server finish the upload
			// even if the stream's context is canceled
			err := eventStream.Complete(auth.CloseContext())
			if err != nil {
				return trace.Wrap(err)
			}
			clusterName, err := auth.GetClusterName()
			if err != nil {
				return trace.Wrap(err)
			}
			if g.APIConfig.MetadataGetter != nil {
				sessionData := g.APIConfig.MetadataGetter.GetUploadMetadata(sessionID)
				// TODO(zmb3): this may result in duplicate upload events, as the upload
				// completer will emit its own session.upload
				event := &apievents.SessionUpload{
					Metadata: apievents.Metadata{
						Type:        events.SessionUploadEvent,
						Code:        events.SessionUploadCode,
						ID:          uuid.New().String(),
						Index:       events.SessionUploadIndex,
						ClusterName: clusterName.GetClusterName(),
					},
					SessionMetadata: apievents.SessionMetadata{
						SessionID: string(sessionData.SessionID),
					},
					SessionURL: sessionData.URL,
				}
				if err := g.Emitter.EmitAuditEvent(auth.CloseContext(), event); err != nil {
					return trace.Wrap(err)
				}
			}
			g.Debugf("Completed stream for session %v", sessionID)
			return nil
		} else if flushAndClose := request.GetFlushAndCloseStream(); flushAndClose != nil {
			if eventStream == nil {
				return trace.BadParameter("stream is not initialized yet, cannot flush and close")
			}
			// flush and close is always done
			return nil
		} else if oneof := request.GetEvent(); oneof != nil {
			if eventStream == nil {
				return trace.BadParameter("stream cannot receive an event without first being created or resumed")
			}
			event, err := apievents.FromOneOf(*oneof)
			if err != nil {
				g.WithError(err).Debug("Failed to decode event.")
				return trace.Wrap(err)
			}
			// Currently only api/client.auditStreamer calls with an event
			// and it always sends an events.PreparedSessionEvent, so
			// this event can safely be assumed to be prepared. Use a
			// events.NoOpPreparer to simply convert the event.
			setter := &events.NoOpPreparer{}
			start := time.Now()
			preparedEvent, _ := setter.PrepareSessionEvent(event)
			var errors []error
			errors = append(errors, eventStream.RecordEvent(stream.Context(), preparedEvent))

			// v13 clients expect this request to also emit the event, so emit here
			// just for them.
			switch event.GetType() {
			// Don't emit really verbose events.
			case events.ResizeEvent, events.SessionDiskEvent, events.SessionPrintEvent, events.AppSessionRequestEvent, "":
			default:
				clientVersion, versionExists := metadata.ClientVersionFromContext(stream.Context())
				if versionExists && semver.New(clientVersion).Major <= 13 {
					errors = append(errors, auth.EmitAuditEvent(stream.Context(), event))
				}
			}

			err = trace.NewAggregate(errors...)
			if err != nil {
				switch {
				case events.IsPermanentEmitError(err):
					g.WithError(err).WithField("event", event).
						Error("Failed to EmitAuditEvent due to a permanent error. Event wil be omitted.")
					continue
				default:
					return trace.Wrap(err)
				}
			}

			processed += int64(event.Size())
			seconds := time.Since(streamStart) / time.Second
			counter++
			if counter%logInterval == 0 {
				if seconds > 0 {
					kbytes := float64(processed) / 1000
					g.Debugf("Processed %v events, tx rate kbytes %v/second.", counter, kbytes/float64(seconds))
				}
			}
			diff := time.Since(start)
			if diff > 100*time.Millisecond {
				g.Warningf("RecordEvent(%v) took longer than 100ms: %v", event.GetType(), time.Since(event.GetTime()))
			}
		} else {
			g.Errorf("Rejecting unsupported stream request: %v.", request)
			return trace.BadParameter("unsupported stream request")
		}
	}
}

// logInterval is used to log stats after this many events
const logInterval = 10000

// WatchEvents returns a new stream of cluster events
func (g *GRPCServer) WatchEvents(watch *authpb.Watch, stream authpb.AuthService_WatchEventsServer) (err error) {
	auth, err := g.authenticate(stream.Context())
	if err != nil {
		return trace.Wrap(err)
	}

	return trace.Wrap(WatchEvents(watch, stream, auth.User.GetName(), auth))
}

// WatchEvent is a stream interface for sending events.
type WatchEvent interface {
	Context() context.Context
	Send(*authpb.Event) error
}

type Watcher interface {
	NewStream(ctx context.Context, watch types.Watch) (stream.Stream[types.Event], error)
}

// WatchEvents watches for events and streams them to the provided stream.
func WatchEvents(watch *authpb.Watch, stream WatchEvent, componentName string, auth Watcher) error {
	servicesWatch := types.Watch{
		Name:                componentName,
		Kinds:               watch.Kinds,
		AllowPartialSuccess: watch.AllowPartialSuccess,
	}
	events, err := auth.NewStream(stream.Context(), servicesWatch)
	if err != nil {
		return trace.Wrap(err)
	}

	defer func() {
		serr := events.Done()
		if err == nil {
			err = serr
		}
	}()

	for events.Next() {
		event := events.Item()
		if role, ok := event.Resource.(*types.RoleV6); ok {
			downgraded, err := maybeDowngradeRole(stream.Context(), role)
			if err != nil {
				return trace.Wrap(err)
			}
			event.Resource = downgraded
		}
		out, err := client.EventToGRPC(event)
		if err != nil {
			return trace.Wrap(err)
		}

		size := float64(proto.Size(out))
		watcherEventsEmitted.WithLabelValues(resourceLabel(event)).Observe(size)
		watcherEventSizes.Observe(size)

		if err := stream.Send(out); err != nil {
			return trace.Wrap(err)
		}
	}

	// deferred cleanup func will inject stream error if needed
	return nil
}

// resourceLabel returns the label for the provided types.Event
func resourceLabel(event types.Event) string {
	if event.Resource == nil {
		return event.Type.String()
	}

	sub := event.Resource.GetSubKind()
	if sub == "" {
		return fmt.Sprintf("/%s", event.Resource.GetKind())
	}

	return fmt.Sprintf("/%s/%s", event.Resource.GetKind(), sub)
}

func (g *GRPCServer) GenerateUserCerts(ctx context.Context, req *authpb.UserCertsRequest) (*authpb.Certs, error) {
	auth, err := g.authenticate(ctx)
	if err != nil {
		return nil, trace.Wrap(err)
	}
	if err := validateUserCertsRequest(auth, req); err != nil {
		g.Entry.Debugf("Validation of user certs request failed: %v", err)
		return nil, trace.Wrap(err)
	}

	if req.Purpose == authpb.UserCertsRequest_CERT_PURPOSE_SINGLE_USE_CERTS {
		certs, err := g.generateUserSingleUseCerts(ctx, auth, req)
		return certs, trace.Wrap(err)
	}

	certs, err := auth.ServerWithRoles.GenerateUserCerts(ctx, *req)
	if err != nil {
		return nil, trace.Wrap(err)
	}
	return certs, nil
}

func validateUserCertsRequest(actx *grpcContext, req *authpb.UserCertsRequest) error {
	switch req.Usage {
	case authpb.UserCertsRequest_All:
		if req.Purpose == authpb.UserCertsRequest_CERT_PURPOSE_SINGLE_USE_CERTS {
			return trace.BadParameter("single-use certificates cannot be issued for all purposes")
		}
	case authpb.UserCertsRequest_App:
		if req.RouteToApp.Name == "" {
			return trace.BadParameter("missing app Name field in an app-only UserCertsRequest")
		}
	case authpb.UserCertsRequest_SSH:
		if req.NodeName == "" {
			return trace.BadParameter("missing NodeName field in a ssh-only UserCertsRequest")
		}
	case authpb.UserCertsRequest_Kubernetes:
		if req.KubernetesCluster == "" {
			return trace.BadParameter("missing KubernetesCluster field in a kubernetes-only UserCertsRequest")
		}
	case authpb.UserCertsRequest_Database:
		if req.RouteToDatabase.ServiceName == "" {
			return trace.BadParameter("missing ServiceName field in a database-only UserCertsRequest")
		}
	case authpb.UserCertsRequest_WindowsDesktop:
		if req.RouteToWindowsDesktop.WindowsDesktop == "" {
			return trace.BadParameter("missing WindowsDesktop field in a windows-desktop-only UserCertsRequest")
		}
	default:
		return trace.BadParameter("unknown certificate Usage %q", req.Usage)
	}

	if req.Purpose != authpb.UserCertsRequest_CERT_PURPOSE_SINGLE_USE_CERTS {
		return nil
	}

	// Single-use certs require current user.
	if err := actx.currentUserAction(req.Username); err != nil {
		return trace.Wrap(err)
	}

	return nil
}

// generateUserSingleUseCerts issues single-use user certificates.
func (g *GRPCServer) generateUserSingleUseCerts(ctx context.Context, actx *grpcContext, req *authpb.UserCertsRequest) (*authpb.Certs, error) {
	setUserSingleUseCertsTTL(actx, req)

	// We don't do MFA requirement validations here.
	// Callers are supposed to use either use
	// CreateAuthenticateChallengeRequest.MFARequiredCheck or call IsMFARequired,
	// as appropriate for their scenario.
	//
	// If the request has an MFAAuthenticateResponse, then the caller gets a cert
	// with device extensions. Otherwise, they don't.

	// Generate the cert
	singleUseCert, err := userSingleUseCertsGenerate(
		ctx,
		actx,
		*req)
	if err != nil {
		g.Entry.Warningf("Failed to generate single-use cert: %v", err)
		return nil, trace.Wrap(err)
	}

	return singleUseCert, nil
}

func (g *GRPCServer) GenerateHostCerts(ctx context.Context, req *authpb.HostCertsRequest) (*authpb.Certs, error) {
	auth, err := g.authenticate(ctx)
	if err != nil {
		return nil, trace.Wrap(err)
	}

	// Pass along the remote address the request came from to the registration function.
	p, ok := peer.FromContext(ctx)
	if !ok {
		return nil, trace.BadParameter("unable to find peer")
	}
	req.RemoteAddr = p.Addr.String()

	certs, err := auth.ServerWithRoles.GenerateHostCerts(ctx, req)
	if err != nil {
		return nil, trace.Wrap(err)
	}

	return certs, nil
}

func (g *GRPCServer) GenerateOpenSSHCert(ctx context.Context, req *authpb.OpenSSHCertRequest) (*authpb.OpenSSHCert, error) {
	auth, err := g.authenticate(ctx)
	if err != nil {
		return nil, trace.Wrap(err)
	}

	cert, err := auth.ServerWithRoles.GenerateOpenSSHCert(ctx, req)
	if err != nil {
		return nil, trace.Wrap(err)
	}

	return cert, nil
}

// AssertSystemRole is used by agents to prove that they have a given system role when their credentials
// originate from multiple separate join tokens so that they can be issued an instance certificate that
// encompasses all of their capabilities. This method will be deprecated once we have a more comprehensive
// model for join token joining/replacement.
func (g *GRPCServer) AssertSystemRole(ctx context.Context, req *authpb.SystemRoleAssertion) (*emptypb.Empty, error) {
	auth, err := g.authenticate(ctx)
	if err != nil {
		return nil, trail.ToGRPC(err)
	}

	if err := auth.AssertSystemRole(ctx, *req); err != nil {
		return nil, trail.ToGRPC(err)
	}

	return &emptypb.Empty{}, nil
}

// icsServicesToMetricName is a helper for translating service names to keepalive names for control-stream
// purposes. When new services switch to using control-stream based heartbeats, they should be added here.
var icsServiceToMetricName = map[types.SystemRole]string{
	types.RoleNode: constants.KeepAliveNode,
	types.RoleApp:  constants.KeepAliveApp,
}

func (g *GRPCServer) InventoryControlStream(stream authpb.AuthService_InventoryControlStreamServer) error {
	auth, err := g.authenticate(stream.Context())
	if err != nil {
		return trail.ToGRPC(err)
	}

	p, ok := peer.FromContext(stream.Context())
	if !ok {
		return trace.BadParameter("unable to find peer")
	}

	ics := client.NewUpstreamInventoryControlStream(stream, p.Addr.String())

	hello, err := auth.RegisterInventoryControlStream(ics)
	if err != nil {
		return trail.ToGRPC(err)
	}

	// we use a different name for a service in our metrics than we do in certs/hellos. the subset of
	// services that currently use ics for heartbeats are registered in the icsServiceToMetricName
	// mapping for translation.
	var metricServices []string
	for _, service := range hello.Services {
		if name, ok := icsServiceToMetricName[service]; ok {
			metricServices = append(metricServices, name)
		}
	}

	// the heartbeatConnectionsReceived metric counts individual services as individual connections.
	heartbeatConnectionsReceived.Add(float64(len(metricServices)))

	// hold open the stream until it completes
	<-ics.Done()

	if errors.Is(ics.Error(), io.EOF) {
		return nil
	}

	return trail.ToGRPC(ics.Error())
}

func (g *GRPCServer) GetInventoryStatus(ctx context.Context, req *authpb.InventoryStatusRequest) (*authpb.InventoryStatusSummary, error) {
	auth, err := g.authenticate(ctx)
	if err != nil {
		return nil, trail.ToGRPC(err)
	}

	rsp, err := auth.GetInventoryStatus(ctx, *req)
	if err != nil {
		return nil, trail.ToGRPC(err)
	}

	return &rsp, nil
}

// GetInventoryConnectedServiceCounts returns the counts of each connected service seen in the inventory.
func (g *GRPCServer) GetInventoryConnectedServiceCounts(ctx context.Context, _ *authpb.InventoryConnectedServiceCountsRequest) (*authpb.InventoryConnectedServiceCounts, error) {
	auth, err := g.authenticate(ctx)
	if err != nil {
		return nil, trail.ToGRPC(err)
	}

	rsp, err := auth.GetInventoryConnectedServiceCounts()
	if err != nil {
		return nil, trail.ToGRPC(err)
	}

	return &rsp, nil
}

func (g *GRPCServer) PingInventory(ctx context.Context, req *authpb.InventoryPingRequest) (*authpb.InventoryPingResponse, error) {
	auth, err := g.authenticate(ctx)
	if err != nil {
		return nil, trail.ToGRPC(err)
	}

	rsp, err := auth.PingInventory(ctx, *req)
	if err != nil {
		return nil, trail.ToGRPC(err)
	}

	return &rsp, nil
}

func (g *GRPCServer) GetInstances(filter *types.InstanceFilter, stream authpb.AuthService_GetInstancesServer) error {
	auth, err := g.authenticate(stream.Context())
	if err != nil {
		return trace.Wrap(err)
	}

	instances := auth.GetInstances(stream.Context(), *filter)

	for instances.Next() {
		instance, ok := instances.Item().(*types.InstanceV1)
		if !ok {
			log.Warnf("Skipping unexpected instance type %T, expected %T.", instances.Item(), instance)
			continue
		}
		if err := stream.Send(instance); err != nil {
			instances.Done()
			if errors.Is(err, io.EOF) {
				return nil
			}
			return trace.Wrap(err)
		}
	}

	return trace.Wrap(instances.Done())
}

func (g *GRPCServer) GetClusterAlerts(ctx context.Context, query *types.GetClusterAlertsRequest) (*authpb.GetClusterAlertsResponse, error) {
	auth, err := g.authenticate(ctx)
	if err != nil {
		return nil, trail.ToGRPC(err)
	}

	alerts, err := auth.GetClusterAlerts(ctx, *query)
	if err != nil {
		return nil, trail.ToGRPC(err)
	}

	return &authpb.GetClusterAlertsResponse{
		Alerts: alerts,
	}, nil
}

func (g *GRPCServer) UpsertClusterAlert(ctx context.Context, req *authpb.UpsertClusterAlertRequest) (*emptypb.Empty, error) {
	auth, err := g.authenticate(ctx)
	if err != nil {
		return nil, trail.ToGRPC(err)
	}

	if err := auth.UpsertClusterAlert(ctx, req.Alert); err != nil {
		return nil, trail.ToGRPC(err)
	}

	return &emptypb.Empty{}, nil
}

func (g *GRPCServer) CreateAlertAck(ctx context.Context, ack *types.AlertAcknowledgement) (*emptypb.Empty, error) {
	auth, err := g.authenticate(ctx)
	if err != nil {
		return nil, trail.ToGRPC(err)
	}

	if err := auth.CreateAlertAck(ctx, *ack); err != nil {
		return nil, trail.ToGRPC(err)
	}

	return &emptypb.Empty{}, nil
}

func (g *GRPCServer) GetAlertAcks(ctx context.Context, _ *authpb.GetAlertAcksRequest) (*authpb.GetAlertAcksResponse, error) {
	auth, err := g.authenticate(ctx)
	if err != nil {
		return nil, trail.ToGRPC(err)
	}

	acks, err := auth.GetAlertAcks(ctx)
	if err != nil {
		return nil, trail.ToGRPC(err)
	}

	return &authpb.GetAlertAcksResponse{
		Acks: acks,
	}, nil
}

func (g *GRPCServer) ClearAlertAcks(ctx context.Context, req *authpb.ClearAlertAcksRequest) (*emptypb.Empty, error) {
	auth, err := g.authenticate(ctx)
	if err != nil {
		return nil, trail.ToGRPC(err)
	}

	if err := auth.ClearAlertAcks(ctx, *req); err != nil {
		return nil, trail.ToGRPC(err)
	}

	return &emptypb.Empty{}, nil
}

// GetUser returns a user matching the provided name if one exists.
// TODO(tross): DELETE IN 17.0.0
// Deprecated: use [usersv1.Service.GetUser] instead.
func (g *GRPCServer) GetUser(ctx context.Context, req *authpb.GetUserRequest) (*types.UserV2, error) {
	resp, err := g.usersService.GetUser(ctx, &userspb.GetUserRequest{Name: req.Name, WithSecrets: req.WithSecrets})
	if err != nil {
		return nil, trace.Wrap(err)
	}

	return resp.User, nil
}

// GetCurrentUser returns the currently authenticated user.
// TODO(tross): DELETE IN 17.0.0
// Deprecated: use [usersv1.Service.GetUser] instead.
func (g *GRPCServer) GetCurrentUser(ctx context.Context, req *emptypb.Empty) (*types.UserV2, error) {
	resp, err := g.usersService.GetUser(ctx, &userspb.GetUserRequest{CurrentUser: true})
	if err != nil {
		return nil, trace.Wrap(err)
	}

	return resp.User, nil
}

func (g *GRPCServer) GetCurrentUserRoles(_ *emptypb.Empty, stream authpb.AuthService_GetCurrentUserRolesServer) error {
	auth, err := g.authenticate(stream.Context())
	if err != nil {
		return trace.Wrap(err)
	}
	roles, err := auth.ServerWithRoles.GetCurrentUserRoles(stream.Context())
	if err != nil {
		return trace.Wrap(err)
	}
	for _, role := range roles {
		v6, ok := role.(*types.RoleV6)
		if !ok {
			log.Warnf("expected type RoleV6, got %T for role %q", role, role.GetName())
			return trace.Errorf("encountered unexpected role type")
		}
		if err := stream.Send(v6); err != nil {
			return trace.Wrap(err)
		}
	}
	return nil
}

// GetUsers returns all users.
// TODO(tross): DELETE IN 17.0.0
// Deprecated: use [usersv1.Service.ListUsers] instead.
func (g *GRPCServer) GetUsers(req *authpb.GetUsersRequest, stream authpb.AuthService_GetUsersServer) error {
	auth, err := g.authenticate(stream.Context())
	if err != nil {
		return trace.Wrap(err)
	}
	users, err := auth.ServerWithRoles.GetUsers(stream.Context(), req.WithSecrets)
	if err != nil {
		return trace.Wrap(err)
	}
	for _, user := range users {
		v2, ok := user.(*types.UserV2)
		if !ok {
			log.Warnf("expected type services.UserV2, got %T for user %q", user, user.GetName())
			return trace.Errorf("encountered unexpected user type")
		}
		if err := stream.Send(v2); err != nil {
			return trace.Wrap(err)
		}
	}
	return nil
}

func (g *GRPCServer) GetAccessRequestsV2(f *types.AccessRequestFilter, stream authpb.AuthService_GetAccessRequestsV2Server) error {
	ctx := stream.Context()
	auth, err := g.authenticate(ctx)
	if err != nil {
		return trace.Wrap(err)
	}
	var filter types.AccessRequestFilter
	if f != nil {
		filter = *f
	}
	reqs, err := auth.ServerWithRoles.GetAccessRequests(ctx, filter)
	if err != nil {
		return trace.Wrap(err)
	}
	for _, req := range reqs {
		r, ok := req.(*types.AccessRequestV3)
		if !ok {
			err = trace.BadParameter("unexpected access request type %T", req)
			return trace.Wrap(err)
		}

		if err := stream.Send(r); err != nil {
			return trace.Wrap(err)
		}
	}
	return nil
}

func (g *GRPCServer) ListAccessRequests(ctx context.Context, req *authpb.ListAccessRequestsRequest) (*authpb.ListAccessRequestsResponse, error) {
	auth, err := g.authenticate(ctx)
	if err != nil {
		return nil, trace.Wrap(err)
	}

	rsp, err := auth.ServerWithRoles.ListAccessRequests(ctx, req)

	return rsp, trace.Wrap(err)
}

func (g *GRPCServer) CreateAccessRequest(ctx context.Context, req *types.AccessRequestV3) (*emptypb.Empty, error) {
	return nil, trace.NotImplemented("access request creation API has changed, please update your client to v14 or newer")
}

func (g *GRPCServer) CreateAccessRequestV2(ctx context.Context, req *types.AccessRequestV3) (*types.AccessRequestV3, error) {
	auth, err := g.authenticate(ctx)
	if err != nil {
		return nil, trace.Wrap(err)
	}
	if err := services.ValidateAccessRequest(req); err != nil {
		return nil, trace.Wrap(err)
	}

	if err := services.ValidateAccessRequestClusterNames(auth, req); err != nil {
		return nil, trace.Wrap(err)
	}

	out, err := auth.ServerWithRoles.CreateAccessRequestV2(ctx, req)
	if err != nil {
		return nil, trace.Wrap(err)
	}

	r, ok := out.(*types.AccessRequestV3)
	if !ok {
		return nil, trace.Wrap(trace.BadParameter("unexpected access request type %T", r))
	}

	return r, nil
}

func (g *GRPCServer) DeleteAccessRequest(ctx context.Context, id *authpb.RequestID) (*emptypb.Empty, error) {
	auth, err := g.authenticate(ctx)
	if err != nil {
		return nil, trace.Wrap(err)
	}
	if err := auth.ServerWithRoles.DeleteAccessRequest(ctx, id.ID); err != nil {
		return nil, trace.Wrap(err)
	}
	return &emptypb.Empty{}, nil
}

func (g *GRPCServer) SetAccessRequestState(ctx context.Context, req *authpb.RequestStateSetter) (*emptypb.Empty, error) {
	auth, err := g.authenticate(ctx)
	if err != nil {
		return nil, trace.Wrap(err)
	}
	if req.Delegator != "" {
		ctx = authz.WithDelegator(ctx, req.Delegator)
	}
	if err := auth.ServerWithRoles.SetAccessRequestState(ctx, types.AccessRequestUpdate{
		RequestID:       req.ID,
		State:           req.State,
		Reason:          req.Reason,
		Annotations:     req.Annotations,
		Roles:           req.Roles,
		AssumeStartTime: req.AssumeStartTime,
	}); err != nil {
		return nil, trace.Wrap(err)
	}
	return &emptypb.Empty{}, nil
}

func (g *GRPCServer) SubmitAccessReview(ctx context.Context, review *types.AccessReviewSubmission) (*types.AccessRequestV3, error) {
	auth, err := g.authenticate(ctx)
	if err != nil {
		return nil, trace.Wrap(err)
	}

	req, err := auth.ServerWithRoles.SubmitAccessReview(ctx, *review)
	if err != nil {
		return nil, trace.Wrap(err)
	}

	r, ok := req.(*types.AccessRequestV3)
	if !ok {
		err = trace.BadParameter("unexpected access request type %T", req)
		return nil, trace.Wrap(err)
	}

	return r, nil
}

func (g *GRPCServer) GetAccessRequestAllowedPromotions(ctx context.Context, request *authpb.AccessRequestAllowedPromotionRequest) (*authpb.AccessRequestAllowedPromotionResponse, error) {
	auth, err := g.authenticate(ctx)
	if err != nil {
		return nil, trace.Wrap(err)
	}

	accessRequest, err := auth.GetAccessRequests(ctx, types.AccessRequestFilter{
		ID: request.AccessRequestID,
	})
	if err != nil {
		return nil, trace.Wrap(err)
	}
	if len(accessRequest) != 1 {
		return nil, trace.NotFound("access request not found")
	}

	allowedPromotions, err := auth.ServerWithRoles.GetAccessRequestAllowedPromotions(ctx, accessRequest[0])
	if err != nil {
		return nil, trace.Wrap(err)
	}

	return &authpb.AccessRequestAllowedPromotionResponse{
		AllowedPromotions: allowedPromotions,
	}, nil
}

func (g *GRPCServer) GetAccessCapabilities(ctx context.Context, req *types.AccessCapabilitiesRequest) (*types.AccessCapabilities, error) {
	auth, err := g.authenticate(ctx)
	if err != nil {
		return nil, trace.Wrap(err)
	}
	caps, err := auth.ServerWithRoles.GetAccessCapabilities(ctx, *req)
	if err != nil {
		return nil, trace.Wrap(err)
	}
	return caps, nil
}

func (g *GRPCServer) CreateResetPasswordToken(ctx context.Context, req *authpb.CreateResetPasswordTokenRequest) (*types.UserTokenV3, error) {
	auth, err := g.authenticate(ctx)
	if err != nil {
		return nil, trace.Wrap(err)
	}

	if req == nil {
		req = &authpb.CreateResetPasswordTokenRequest{}
	}

	token, err := auth.CreateResetPasswordToken(ctx, authclient.CreateUserTokenRequest{
		Name: req.Name,
		TTL:  time.Duration(req.TTL),
		Type: req.Type,
	})
	if err != nil {
		return nil, trace.Wrap(err)
	}

	r, ok := token.(*types.UserTokenV3)
	if !ok {
		err = trace.BadParameter("unexpected UserToken type %T", token)
		return nil, trace.Wrap(err)
	}

	return r, nil
}

func (g *GRPCServer) GetResetPasswordToken(ctx context.Context, req *authpb.GetResetPasswordTokenRequest) (*types.UserTokenV3, error) {
	auth, err := g.authenticate(ctx)
	if err != nil {
		return nil, trace.Wrap(err)
	}

	tokenID := ""
	if req != nil {
		tokenID = req.TokenID
	}

	token, err := auth.GetResetPasswordToken(ctx, tokenID)
	if err != nil {
		return nil, trace.Wrap(err)
	}

	r, ok := token.(*types.UserTokenV3)
	if !ok {
		err = trace.BadParameter("unexpected UserToken type %T", token)
		return nil, trace.Wrap(err)
	}

	return r, nil
}

// GetPluginData loads all plugin data matching the supplied filter.
func (g *GRPCServer) GetPluginData(ctx context.Context, filter *types.PluginDataFilter) (*authpb.PluginDataSeq, error) {
	// TODO(fspmarshall): Implement rate-limiting to prevent misbehaving plugins from
	// consuming too many server resources.
	auth, err := g.authenticate(ctx)
	if err != nil {
		return nil, trace.Wrap(err)
	}
	data, err := auth.ServerWithRoles.GetPluginData(ctx, *filter)
	if err != nil {
		return nil, trace.Wrap(err)
	}
	var seq []*types.PluginDataV3
	for _, rsc := range data {
		d, ok := rsc.(*types.PluginDataV3)
		if !ok {
			err = trace.BadParameter("unexpected plugin data type %T", rsc)
			return nil, trace.Wrap(err)
		}
		seq = append(seq, d)
	}
	return &authpb.PluginDataSeq{
		PluginData: seq,
	}, nil
}

// UpdatePluginData updates a per-resource PluginData entry.
func (g *GRPCServer) UpdatePluginData(ctx context.Context, params *types.PluginDataUpdateParams) (*emptypb.Empty, error) {
	// TODO(fspmarshall): Implement rate-limiting to prevent misbehaving plugins from
	// consuming too many server resources.
	auth, err := g.authenticate(ctx)
	if err != nil {
		return nil, trace.Wrap(err)
	}
	if err := auth.ServerWithRoles.UpdatePluginData(ctx, *params); err != nil {
		return nil, trace.Wrap(err)
	}
	return &emptypb.Empty{}, nil
}

func (g *GRPCServer) Ping(ctx context.Context, req *authpb.PingRequest) (*authpb.PingResponse, error) {
	auth, err := g.authenticate(ctx)
	if err != nil {
		return nil, trace.Wrap(err)
	}
	rsp, err := auth.Ping(ctx)
	if err != nil {
		return nil, trace.Wrap(err)
	}

	// attempt to set remote addr.
	if p, ok := peer.FromContext(ctx); ok {
		rsp.RemoteAddr = p.Addr.String()
	}

	return &rsp, nil
}

// CreateUser inserts a new user entry in a backend.
// TODO(tross): DELETE IN 17.0.0
// Deprecated: use [usersv1.Service.CreateUser] instead.
func (g *GRPCServer) CreateUser(ctx context.Context, req *types.UserV2) (*emptypb.Empty, error) {
	resp, err := g.usersService.CreateUser(ctx, &userspb.CreateUserRequest{User: req})
	if err != nil {
		return nil, trace.Wrap(err)
	}

	log.Infof("%q user created", resp.User.GetName())

	return &emptypb.Empty{}, nil
}

// UpdateUser updates an existing user in a backend. This does not use the
// users service like other user CRUD methods to preserve update semantics.
// This results in all updates blindly overwriting the existing user. Updating
// users with [usersv1.Service.UpdateUser] is protected by optimistic locking.
// TODO(tross): DELETE IN 17.0.0
// Deprecated: use [usersv1.Service.UpdateUser] instead.
func (g *GRPCServer) UpdateUser(ctx context.Context, req *types.UserV2) (*emptypb.Empty, error) {
	auth, err := g.authenticate(ctx)
	if err != nil {
		return nil, trace.Wrap(err)
	}

	if err := services.ValidateUser(req); err != nil {
		return nil, trace.Wrap(err)
	}

	if err := services.ValidateUserRoles(ctx, req, auth); err != nil {
		return nil, trace.Wrap(err)
	}

	if _, err := auth.ServerWithRoles.UpdateUser(ctx, req); err != nil {
		return nil, trace.Wrap(err)
	}

	log.Infof("%q user updated", req.GetName())

	return &emptypb.Empty{}, nil
}

// DeleteUser deletes an existng user in a backend by username.
func (g *GRPCServer) DeleteUser(ctx context.Context, req *authpb.DeleteUserRequest) (*emptypb.Empty, error) {
	resp, err := g.usersService.DeleteUser(ctx, &userspb.DeleteUserRequest{Name: req.Name})
	if err != nil {
		return nil, trace.Wrap(err)
	}

	log.Infof("%q user deleted", req.Name)

	return resp, nil
}

// AcquireSemaphore acquires lease with requested resources from semaphore.
func (g *GRPCServer) AcquireSemaphore(ctx context.Context, params *types.AcquireSemaphoreRequest) (*types.SemaphoreLease, error) {
	auth, err := g.authenticate(ctx)
	if err != nil {
		return nil, trace.Wrap(err)
	}

	lease, err := auth.AcquireSemaphore(ctx, *params)
	return lease, trace.Wrap(err)
}

// KeepAliveSemaphoreLease updates semaphore lease.
func (g *GRPCServer) KeepAliveSemaphoreLease(ctx context.Context, req *types.SemaphoreLease) (*emptypb.Empty, error) {
	auth, err := g.authenticate(ctx)
	if err != nil {
		return nil, trace.Wrap(err)
	}
	if err := auth.KeepAliveSemaphoreLease(ctx, *req); err != nil {
		return nil, trace.Wrap(err)
	}
	return &emptypb.Empty{}, nil
}

// CancelSemaphoreLease cancels semaphore lease early.
func (g *GRPCServer) CancelSemaphoreLease(ctx context.Context, req *types.SemaphoreLease) (*emptypb.Empty, error) {
	auth, err := g.authenticate(ctx)
	if err != nil {
		return nil, trace.Wrap(err)
	}
	if err := auth.CancelSemaphoreLease(ctx, *req); err != nil {
		return nil, trace.Wrap(err)
	}
	return &emptypb.Empty{}, nil
}

// GetSemaphores returns a list of all semaphores matching the supplied filter.
func (g *GRPCServer) GetSemaphores(ctx context.Context, req *types.SemaphoreFilter) (*authpb.Semaphores, error) {
	auth, err := g.authenticate(ctx)
	if err != nil {
		return nil, trace.Wrap(err)
	}
	semaphores, err := auth.GetSemaphores(ctx, *req)
	if err != nil {
		return nil, trace.Wrap(err)
	}
	ss := make([]*types.SemaphoreV3, 0, len(semaphores))
	for _, sem := range semaphores {
		s, ok := sem.(*types.SemaphoreV3)
		if !ok {
			return nil, trace.BadParameter("unexpected semaphore type: %T", sem)
		}
		ss = append(ss, s)
	}
	return &authpb.Semaphores{
		Semaphores: ss,
	}, nil
}

// DeleteSemaphore deletes a semaphore matching the supplied filter.
func (g *GRPCServer) DeleteSemaphore(ctx context.Context, req *types.SemaphoreFilter) (*emptypb.Empty, error) {
	auth, err := g.authenticate(ctx)
	if err != nil {
		return nil, trace.Wrap(err)
	}
	if err := auth.DeleteSemaphore(ctx, *req); err != nil {
		return nil, trace.Wrap(err)
	}
	return &emptypb.Empty{}, nil
}

// UpsertDatabaseServer registers a new database proxy server.
func (g *GRPCServer) UpsertDatabaseServer(ctx context.Context, req *authpb.UpsertDatabaseServerRequest) (*types.KeepAlive, error) {
	auth, err := g.authenticate(ctx)
	if err != nil {
		return nil, trace.Wrap(err)
	}
	keepAlive, err := auth.UpsertDatabaseServer(ctx, req.GetServer())
	if err != nil {
		return nil, trace.Wrap(err)
	}
	return keepAlive, nil
}

// DeleteDatabaseServer removes the specified database proxy server.
func (g *GRPCServer) DeleteDatabaseServer(ctx context.Context, req *authpb.DeleteDatabaseServerRequest) (*emptypb.Empty, error) {
	auth, err := g.authenticate(ctx)
	if err != nil {
		return nil, trace.Wrap(err)
	}
	err = auth.DeleteDatabaseServer(ctx, req.GetNamespace(), req.GetHostID(), req.GetName())
	if err != nil {
		return nil, trace.Wrap(err)
	}
	return &emptypb.Empty{}, nil
}

// DeleteAllDatabaseServers removes all registered database proxy servers.
func (g *GRPCServer) DeleteAllDatabaseServers(ctx context.Context, req *authpb.DeleteAllDatabaseServersRequest) (*emptypb.Empty, error) {
	auth, err := g.authenticate(ctx)
	if err != nil {
		return nil, trace.Wrap(err)
	}
	err = auth.DeleteAllDatabaseServers(ctx, req.GetNamespace())
	if err != nil {
		return nil, trace.Wrap(err)
	}
	return &emptypb.Empty{}, nil
}

// UpsertDatabaseService registers a new database service.
func (g *GRPCServer) UpsertDatabaseService(ctx context.Context, req *authpb.UpsertDatabaseServiceRequest) (*types.KeepAlive, error) {
	auth, err := g.authenticate(ctx)
	if err != nil {
		return nil, trace.Wrap(err)
	}

	keepAlive, err := auth.UpsertDatabaseService(ctx, req.Service)
	if err != nil {
		return nil, trace.Wrap(err)
	}
	return keepAlive, nil
}

// DeleteDatabaseService removes the specified DatabaseService.
func (g *GRPCServer) DeleteDatabaseService(ctx context.Context, req *types.ResourceRequest) (*emptypb.Empty, error) {
	auth, err := g.authenticate(ctx)
	if err != nil {
		return nil, trace.Wrap(err)
	}

	err = auth.DeleteDatabaseService(ctx, req.Name)
	if err != nil {
		return nil, trace.Wrap(err)
	}
	return &emptypb.Empty{}, nil
}

// DeleteAllDatabaseServices removes all registered DatabaseServices.
func (g *GRPCServer) DeleteAllDatabaseServices(ctx context.Context, _ *authpb.DeleteAllDatabaseServicesRequest) (*emptypb.Empty, error) {
	auth, err := g.authenticate(ctx)
	if err != nil {
		return nil, trace.Wrap(err)
	}

	err = auth.DeleteAllDatabaseServices(ctx)
	if err != nil {
		return nil, trace.Wrap(err)
	}
	return &emptypb.Empty{}, nil
}

// SignDatabaseCSR generates a client certificate used by proxy when talking
// to a remote database service.
func (g *GRPCServer) SignDatabaseCSR(ctx context.Context, req *authpb.DatabaseCSRRequest) (*authpb.DatabaseCSRResponse, error) {
	auth, err := g.authenticate(ctx)
	if err != nil {
		return nil, trace.Wrap(err)
	}
	response, err := auth.SignDatabaseCSR(ctx, req)
	if err != nil {
		return nil, trace.Wrap(err)
	}
	return response, nil
}

// GenerateDatabaseCert generates a client certificate used by a database
// service to authenticate with the database instance, or a server certificate
// for configuring a self-hosted database, depending on the requester_name.
func (g *GRPCServer) GenerateDatabaseCert(ctx context.Context, req *authpb.DatabaseCertRequest) (*authpb.DatabaseCertResponse, error) {
	auth, err := g.authenticate(ctx)
	if err != nil {
		return nil, trace.Wrap(err)
	}
	response, err := auth.GenerateDatabaseCert(ctx, req)
	if err != nil {
		return nil, trace.Wrap(err)
	}
	return response, nil
}

// GenerateSnowflakeJWT generates JWT in the format required by Snowflake.
func (g *GRPCServer) GenerateSnowflakeJWT(ctx context.Context, req *authpb.SnowflakeJWTRequest) (*authpb.SnowflakeJWTResponse, error) {
	auth, err := g.authenticate(ctx)
	if err != nil {
		return nil, trace.Wrap(err)
	}
	response, err := auth.GenerateSnowflakeJWT(ctx, req)
	if err != nil {
		return nil, trace.Wrap(err)
	}
	return response, nil
}

// UpsertApplicationServer registers an application server.
func (g *GRPCServer) UpsertApplicationServer(ctx context.Context, req *authpb.UpsertApplicationServerRequest) (*types.KeepAlive, error) {
	auth, err := g.authenticate(ctx)
	if err != nil {
		return nil, trace.Wrap(err)
	}
	server := req.GetServer()
	app := server.GetApp()

	// Only allow app servers with Okta origins if coming from an Okta role. App servers sourced from
	// Okta are redirected differently which could create unpredictable or insecure behavior if applied
	// to non-Okta apps.
	hasOktaOrigin := server.Origin() == types.OriginOkta || app.Origin() == types.OriginOkta
	if !authz.HasBuiltinRole(auth.context, string(types.RoleOkta)) {
		if hasOktaOrigin {
			return nil, trace.BadParameter("only the Okta role can create app servers and apps with an Okta origin")
		}
	}

	keepAlive, err := auth.UpsertApplicationServer(ctx, server)
	if err != nil {
		return nil, trace.Wrap(err)
	}
	return keepAlive, nil
}

// DeleteApplicationServer deletes an application server.
func (g *GRPCServer) DeleteApplicationServer(ctx context.Context, req *authpb.DeleteApplicationServerRequest) (*emptypb.Empty, error) {
	auth, err := g.authenticate(ctx)
	if err != nil {
		return nil, trace.Wrap(err)
	}
	err = auth.DeleteApplicationServer(ctx, req.GetNamespace(), req.GetHostID(), req.GetName())
	if err != nil {
		return nil, trace.Wrap(err)
	}
	return &emptypb.Empty{}, nil
}

// DeleteAllApplicationServers deletes all registered application servers.
func (g *GRPCServer) DeleteAllApplicationServers(ctx context.Context, req *authpb.DeleteAllApplicationServersRequest) (*emptypb.Empty, error) {
	auth, err := g.authenticate(ctx)
	if err != nil {
		return nil, trace.Wrap(err)
	}
	err = auth.DeleteAllApplicationServers(ctx, req.GetNamespace())
	if err != nil {
		return nil, trace.Wrap(err)
	}
	return &emptypb.Empty{}, nil
}

// GetAppSession gets an application web session.
func (g *GRPCServer) GetAppSession(ctx context.Context, req *authpb.GetAppSessionRequest) (*authpb.GetAppSessionResponse, error) {
	auth, err := g.authenticate(ctx)
	if err != nil {
		return nil, trace.Wrap(err)
	}

	session, err := auth.GetAppSession(ctx, types.GetAppSessionRequest{
		SessionID: req.GetSessionID(),
	})
	if err != nil {
		return nil, trace.Wrap(err)
	}
	sess, ok := session.(*types.WebSessionV2)
	if !ok {
		return nil, trace.BadParameter("unexpected session type %T", session)
	}

	return &authpb.GetAppSessionResponse{
		Session: sess,
	}, nil
}

// ListAppSessions gets a paginated list of application web sessions.
func (g *GRPCServer) ListAppSessions(ctx context.Context, req *authpb.ListAppSessionsRequest) (*authpb.ListAppSessionsResponse, error) {
	auth, err := g.authenticate(ctx)
	if err != nil {
		return nil, trace.Wrap(err)
	}

	sessions, token, err := auth.ListAppSessions(ctx, int(req.PageSize), req.PageToken, req.User)
	if err != nil {
		return nil, trace.Wrap(err)
	}

	out := make([]*types.WebSessionV2, 0, len(sessions))
	for _, sess := range sessions {
		s, ok := sess.(*types.WebSessionV2)
		if !ok {
			return nil, trace.BadParameter("unexpected type %T", sess)
		}
		out = append(out, s)
	}

	return &authpb.ListAppSessionsResponse{Sessions: out, NextPageToken: token}, nil
}

func (g *GRPCServer) GetSnowflakeSession(ctx context.Context, req *authpb.GetSnowflakeSessionRequest) (*authpb.GetSnowflakeSessionResponse, error) {
	auth, err := g.authenticate(ctx)
	if err != nil {
		return nil, trace.Wrap(err)
	}

	snowflakeSession, err := auth.GetSnowflakeSession(ctx, types.GetSnowflakeSessionRequest{SessionID: req.GetSessionID()})
	if err != nil {
		return nil, trace.Wrap(err)
	}
	sess, ok := snowflakeSession.(*types.WebSessionV2)
	if !ok {
		return nil, trace.BadParameter("unexpected session type %T", snowflakeSession)
	}

	return &authpb.GetSnowflakeSessionResponse{
		Session: sess,
	}, nil
}

func (g *GRPCServer) GetSnowflakeSessions(ctx context.Context, e *emptypb.Empty) (*authpb.GetSnowflakeSessionsResponse, error) {
	auth, err := g.authenticate(ctx)
	if err != nil {
		return nil, trace.Wrap(err)
	}

	sessions, err := auth.GetSnowflakeSessions(ctx)
	if err != nil {
		return nil, trace.Wrap(err)
	}

	var out []*types.WebSessionV2
	for _, session := range sessions {
		sess, ok := session.(*types.WebSessionV2)
		if !ok {
			return nil, trace.BadParameter("unexpected type %T", session)
		}
		out = append(out, sess)
	}

	return &authpb.GetSnowflakeSessionsResponse{
		Sessions: out,
	}, nil
}

// GetSAMLIdPSession gets a SAML IdPsession.
// TODO(Joerger): DELETE IN v18.0.0
func (g *GRPCServer) GetSAMLIdPSession(ctx context.Context, req *authpb.GetSAMLIdPSessionRequest) (*authpb.GetSAMLIdPSessionResponse, error) {
	auth, err := g.authenticate(ctx)
	if err != nil {
		return nil, trace.Wrap(err)
	}

	samlSession, err := auth.GetSAMLIdPSession(ctx, types.GetSAMLIdPSessionRequest{SessionID: req.GetSessionID()})
	if err != nil {
		return nil, trace.Wrap(err)
	}
	sess, ok := samlSession.(*types.WebSessionV2)
	if !ok {
		return nil, trace.BadParameter("unexpected session type %T", samlSession)
	}

	return &authpb.GetSAMLIdPSessionResponse{
		Session: sess,
	}, nil
}

// ListSAMLIdPSessions gets a paginated list of SAML IdP sessions.
// TODO(Joerger): DELETE IN v18.0.0
func (g *GRPCServer) ListSAMLIdPSessions(ctx context.Context, req *authpb.ListSAMLIdPSessionsRequest) (*authpb.ListSAMLIdPSessionsResponse, error) {
	auth, err := g.authenticate(ctx)
	if err != nil {
		return nil, trace.Wrap(err)
	}

	sessions, token, err := auth.ListSAMLIdPSessions(ctx, int(req.PageSize), req.PageToken, req.User)
	if err != nil {
		return nil, trace.Wrap(err)
	}

	out := make([]*types.WebSessionV2, 0, len(sessions))
	for _, sess := range sessions {
		s, ok := sess.(*types.WebSessionV2)
		if !ok {
			return nil, trace.BadParameter("unexpected type %T", sess)
		}
		out = append(out, s)
	}

	return &authpb.ListSAMLIdPSessionsResponse{Sessions: out, NextPageToken: token}, nil
}

func (g *GRPCServer) DeleteSnowflakeSession(ctx context.Context, req *authpb.DeleteSnowflakeSessionRequest) (*emptypb.Empty, error) {
	auth, err := g.authenticate(ctx)
	if err != nil {
		return nil, trace.Wrap(err)
	}

	if err := auth.DeleteSnowflakeSession(ctx, types.DeleteSnowflakeSessionRequest{
		SessionID: req.GetSessionID(),
	}); err != nil {
		return nil, trace.Wrap(err)
	}

	return &emptypb.Empty{}, nil
}

func (g *GRPCServer) DeleteAllSnowflakeSessions(ctx context.Context, _ *emptypb.Empty) (*emptypb.Empty, error) {
	auth, err := g.authenticate(ctx)
	if err != nil {
		return nil, trace.Wrap(err)
	}

	if err := auth.DeleteAllSnowflakeSessions(ctx); err != nil {
		return nil, trace.Wrap(err)
	}

	return &emptypb.Empty{}, nil
}

// CreateAppSession creates an application web session. Application web
// sessions represent a browser session the client holds.
func (g *GRPCServer) CreateAppSession(ctx context.Context, req *authpb.CreateAppSessionRequest) (*authpb.CreateAppSessionResponse, error) {
	auth, err := g.authenticate(ctx)
	if err != nil {
		return nil, trace.Wrap(err)
	}

	session, err := auth.CreateAppSession(ctx, req)
	if err != nil {
		return nil, trace.Wrap(err)
	}
	sess, ok := session.(*types.WebSessionV2)
	if !ok {
		return nil, trace.BadParameter("unexpected type %T", session)
	}

	return &authpb.CreateAppSessionResponse{
		Session: sess,
	}, nil
}

func (g *GRPCServer) CreateSnowflakeSession(ctx context.Context, req *authpb.CreateSnowflakeSessionRequest) (*authpb.CreateSnowflakeSessionResponse, error) {
	auth, err := g.authenticate(ctx)
	if err != nil {
		return nil, trace.Wrap(err)
	}

	snowflakeSession, err := auth.CreateSnowflakeSession(ctx, types.CreateSnowflakeSessionRequest{
		Username:     req.GetUsername(),
		SessionToken: req.GetSessionToken(),
		TokenTTL:     time.Duration(req.TokenTTL),
	})
	if err != nil {
		return nil, trace.Wrap(err)
	}
	sess, ok := snowflakeSession.(*types.WebSessionV2)
	if !ok {
		return nil, trace.BadParameter("unexpected type %T", snowflakeSession)
	}

	return &authpb.CreateSnowflakeSessionResponse{
		Session: sess,
	}, nil
}

// CreateSAMLIdPSession creates a SAML IdP session.
// TODO(Joerger): DELETE IN v18.0.0
func (g *GRPCServer) CreateSAMLIdPSession(ctx context.Context, req *authpb.CreateSAMLIdPSessionRequest) (*authpb.CreateSAMLIdPSessionResponse, error) {
	auth, err := g.authenticate(ctx)
	if err != nil {
		return nil, trace.Wrap(err)
	}

	session, err := auth.CreateSAMLIdPSession(ctx, types.CreateSAMLIdPSessionRequest{
		SessionID:   req.GetSessionID(),
		Username:    req.GetUsername(),
		SAMLSession: req.GetSAMLSession(),
	})
	if err != nil {
		return nil, trace.Wrap(err)
	}
	sess, ok := session.(*types.WebSessionV2)
	if !ok {
		return nil, trace.BadParameter("unexpected type %T", session)
	}

	return &authpb.CreateSAMLIdPSessionResponse{
		Session: sess,
	}, nil
}

// DeleteAppSession removes an application web session.
func (g *GRPCServer) DeleteAppSession(ctx context.Context, req *authpb.DeleteAppSessionRequest) (*emptypb.Empty, error) {
	auth, err := g.authenticate(ctx)
	if err != nil {
		return nil, trace.Wrap(err)
	}

	if err := auth.DeleteAppSession(ctx, types.DeleteAppSessionRequest{
		SessionID: req.GetSessionID(),
	}); err != nil {
		return nil, trace.Wrap(err)
	}

	return &emptypb.Empty{}, nil
}

// DeleteAllAppSessions removes all application web sessions.
func (g *GRPCServer) DeleteAllAppSessions(ctx context.Context, _ *emptypb.Empty) (*emptypb.Empty, error) {
	auth, err := g.authenticate(ctx)
	if err != nil {
		return nil, trace.Wrap(err)
	}

	if err := auth.DeleteAllAppSessions(ctx); err != nil {
		return nil, trace.Wrap(err)
	}

	return &emptypb.Empty{}, nil
}

// DeleteUserAppSessions removes user's all application web sessions.
func (g *GRPCServer) DeleteUserAppSessions(ctx context.Context, req *authpb.DeleteUserAppSessionsRequest) (*emptypb.Empty, error) {
	auth, err := g.authenticate(ctx)
	if err != nil {
		return nil, trace.Wrap(err)
	}

	if err := auth.DeleteUserAppSessions(ctx, req); err != nil {
		return nil, trace.Wrap(err)
	}

	return &emptypb.Empty{}, nil
}

// DeleteSAMLIdPSession removes a SAML IdP session.
// TODO(Joerger): DELETE IN v18.0.0
func (g *GRPCServer) DeleteSAMLIdPSession(ctx context.Context, req *authpb.DeleteSAMLIdPSessionRequest) (*emptypb.Empty, error) {
	auth, err := g.authenticate(ctx)
	if err != nil {
		return nil, trace.Wrap(err)
	}

	if err := auth.DeleteSAMLIdPSession(ctx, types.DeleteSAMLIdPSessionRequest{
		SessionID: req.GetSessionID(),
	}); err != nil {
		return nil, trace.Wrap(err)
	}

	return &emptypb.Empty{}, nil
}

// DeleteAllSAMLIdPSessions removes all SAML IdP sessions.
// TODO(Joerger): DELETE IN v18.0.0
func (g *GRPCServer) DeleteAllSAMLIdPSessions(ctx context.Context, _ *emptypb.Empty) (*emptypb.Empty, error) {
	auth, err := g.authenticate(ctx)
	if err != nil {
		return nil, trace.Wrap(err)
	}

	if err := auth.DeleteAllSAMLIdPSessions(ctx); err != nil {
		return nil, trace.Wrap(err)
	}

	return &emptypb.Empty{}, nil
}

// DeleteUserSAMLIdPSessions removes all of a user's SAML IdP sessions.
// TODO(Joerger): DELETE IN v18.0.0
func (g *GRPCServer) DeleteUserSAMLIdPSessions(ctx context.Context, req *authpb.DeleteUserSAMLIdPSessionsRequest) (*emptypb.Empty, error) {
	auth, err := g.authenticate(ctx)
	if err != nil {
		return nil, trace.Wrap(err)
	}

	if err := auth.DeleteUserSAMLIdPSessions(ctx, req.Username); err != nil {
		return nil, trace.Wrap(err)
	}

	return &emptypb.Empty{}, nil
}

// GenerateAppToken creates a JWT token with application access.
func (g *GRPCServer) GenerateAppToken(ctx context.Context, req *authpb.GenerateAppTokenRequest) (*authpb.GenerateAppTokenResponse, error) {
	auth, err := g.authenticate(ctx)
	if err != nil {
		return nil, trace.Wrap(err)
	}

	traits := wrappers.Traits{}
	for traitName, traitValues := range req.Traits {
		traits[traitName] = traitValues.Values
	}
	token, err := auth.GenerateAppToken(ctx, types.GenerateAppTokenRequest{
		Username: req.Username,
		Roles:    req.Roles,
		Traits:   traits,
		URI:      req.URI,
		Expires:  req.Expires,
	})
	if err != nil {
		return nil, trace.Wrap(err)
	}

	return &authpb.GenerateAppTokenResponse{
		Token: token,
	}, nil
}

// GetWebSession gets a web session.
func (g *GRPCServer) GetWebSession(ctx context.Context, req *types.GetWebSessionRequest) (*authpb.GetWebSessionResponse, error) {
	auth, err := g.authenticate(ctx)
	if err != nil {
		return nil, trace.Wrap(err)
	}

	session, err := auth.WebSessions().Get(ctx, *req)
	if err != nil {
		return nil, trace.Wrap(err)
	}
	sess, ok := session.(*types.WebSessionV2)
	if !ok {
		return nil, trace.BadParameter("unexpected session type %T", session)
	}

	return &authpb.GetWebSessionResponse{
		Session: sess,
	}, nil
}

// GetWebSessions gets all web sessions.
func (g *GRPCServer) GetWebSessions(ctx context.Context, _ *emptypb.Empty) (*authpb.GetWebSessionsResponse, error) {
	auth, err := g.authenticate(ctx)
	if err != nil {
		return nil, trace.Wrap(err)
	}

	sessions, err := auth.WebSessions().List(ctx)
	if err != nil {
		return nil, trace.Wrap(err)
	}

	var out []*types.WebSessionV2
	for _, session := range sessions {
		sess, ok := session.(*types.WebSessionV2)
		if !ok {
			return nil, trace.BadParameter("unexpected type %T", session)
		}
		out = append(out, sess)
	}

	return &authpb.GetWebSessionsResponse{
		Sessions: out,
	}, nil
}

// DeleteWebSession removes the web session given with req.
func (g *GRPCServer) DeleteWebSession(ctx context.Context, req *types.DeleteWebSessionRequest) (*emptypb.Empty, error) {
	auth, err := g.authenticate(ctx)
	if err != nil {
		return nil, trace.Wrap(err)
	}

	if err := auth.WebSessions().Delete(ctx, *req); err != nil {
		return nil, trace.Wrap(err)
	}

	return &emptypb.Empty{}, nil
}

// DeleteAllWebSessions removes all web sessions.
func (g *GRPCServer) DeleteAllWebSessions(ctx context.Context, _ *emptypb.Empty) (*emptypb.Empty, error) {
	auth, err := g.authenticate(ctx)
	if err != nil {
		return nil, trace.Wrap(err)
	}

	if err := auth.WebSessions().DeleteAll(ctx); err != nil {
		return nil, trace.Wrap(err)
	}

	return &emptypb.Empty{}, nil
}

// GetWebToken gets a web token.
func (g *GRPCServer) GetWebToken(ctx context.Context, req *types.GetWebTokenRequest) (*authpb.GetWebTokenResponse, error) {
	auth, err := g.authenticate(ctx)
	if err != nil {
		return nil, trace.Wrap(err)
	}

	resp, err := auth.WebTokens().Get(ctx, *req)
	if err != nil {
		return nil, trace.Wrap(err)
	}
	token, ok := resp.(*types.WebTokenV3)
	if !ok {
		return nil, trace.BadParameter("unexpected web token type %T", resp)
	}

	return &authpb.GetWebTokenResponse{
		Token: token,
	}, nil
}

// GetWebTokens gets all web tokens.
func (g *GRPCServer) GetWebTokens(ctx context.Context, _ *emptypb.Empty) (*authpb.GetWebTokensResponse, error) {
	auth, err := g.authenticate(ctx)
	if err != nil {
		return nil, trace.Wrap(err)
	}

	tokens, err := auth.WebTokens().List(ctx)
	if err != nil {
		return nil, trace.Wrap(err)
	}

	var out []*types.WebTokenV3
	for _, t := range tokens {
		token, ok := t.(*types.WebTokenV3)
		if !ok {
			return nil, trace.BadParameter("unexpected type %T", t)
		}
		out = append(out, token)
	}

	return &authpb.GetWebTokensResponse{
		Tokens: out,
	}, nil
}

// DeleteWebToken removes the web token given with req.
func (g *GRPCServer) DeleteWebToken(ctx context.Context, req *types.DeleteWebTokenRequest) (*emptypb.Empty, error) {
	auth, err := g.authenticate(ctx)
	if err != nil {
		return nil, trace.Wrap(err)
	}

	if err := auth.WebTokens().Delete(ctx, *req); err != nil {
		return nil, trace.Wrap(err)
	}

	return &emptypb.Empty{}, nil
}

// DeleteAllWebTokens removes all web tokens.
func (g *GRPCServer) DeleteAllWebTokens(ctx context.Context, _ *emptypb.Empty) (*emptypb.Empty, error) {
	auth, err := g.authenticate(ctx)
	if err != nil {
		return nil, trace.Wrap(err)
	}

	if err := auth.WebTokens().DeleteAll(ctx); err != nil {
		return nil, trace.Wrap(err)
	}

	return &emptypb.Empty{}, nil
}

// UpdateRemoteCluster updates remote cluster
// Deprecated: use [presencev1.PresenceService.UpdateRemoteCluster] instead.
// TODO(noah): DELETE IN 17.0.0
func (g *GRPCServer) UpdateRemoteCluster(ctx context.Context, req *types.RemoteClusterV3) (*emptypb.Empty, error) {
	_, err := g.presenceService.UpdateRemoteCluster(ctx, &presencev1pb.UpdateRemoteClusterRequest{RemoteCluster: req})
	if err != nil {
		return nil, trace.Wrap(err)
	}
	return &emptypb.Empty{}, nil
}

// UpsertKubernetesServer registers an kubernetes server.
func (g *GRPCServer) UpsertKubernetesServer(ctx context.Context, req *authpb.UpsertKubernetesServerRequest) (*types.KeepAlive, error) {
	auth, err := g.authenticate(ctx)
	if err != nil {
		return nil, trace.Wrap(err)
	}
	keepAlive, err := auth.UpsertKubernetesServer(ctx, req.GetServer())
	if err != nil {
		return nil, trace.Wrap(err)
	}
	return keepAlive, nil
}

// DeleteKubernetesServer deletes a kubernetes server.
func (g *GRPCServer) DeleteKubernetesServer(ctx context.Context, req *authpb.DeleteKubernetesServerRequest) (*emptypb.Empty, error) {
	auth, err := g.authenticate(ctx)
	if err != nil {
		return nil, trace.Wrap(err)
	}
	err = auth.DeleteKubernetesServer(ctx, req.GetHostID(), req.GetName())
	if err != nil {
		return nil, trace.Wrap(err)
	}
	return &emptypb.Empty{}, nil
}

// DeleteAllKubernetesServers deletes all registered kubernetes servers.
func (g *GRPCServer) DeleteAllKubernetesServers(ctx context.Context, req *authpb.DeleteAllKubernetesServersRequest) (*emptypb.Empty, error) {
	auth, err := g.authenticate(ctx)
	if err != nil {
		return nil, trace.Wrap(err)
	}
	err = auth.DeleteAllKubernetesServers(ctx)
	if err != nil {
		return nil, trace.Wrap(err)
	}
	return &emptypb.Empty{}, nil
}

// maybeDowngradeRole tests the client version passed through the gRPC metadata,
// and if the client version is unknown or less than the minimum supported
// version for some features of the role returns a shallow copy of the given
// role downgraded for compatibility with the older version.
func maybeDowngradeRole(ctx context.Context, role *types.RoleV6) (*types.RoleV6, error) {
	// Teleport 16 supports all role features that Teleport 15 does,
	// so no downgrade is necessary.
	return role, nil
}

// GetRole retrieves a role by name.
func (g *GRPCServer) GetRole(ctx context.Context, req *authpb.GetRoleRequest) (*types.RoleV6, error) {
	auth, err := g.authenticate(ctx)
	if err != nil {
		return nil, trace.Wrap(err)
	}
	roleI, err := auth.ServerWithRoles.GetRole(ctx, req.Name)
	if err != nil {
		return nil, trace.Wrap(err)
	}
	role, ok := roleI.(*types.RoleV6)
	if !ok {
		return nil, trace.Errorf("encountered unexpected role type: %T", role)
	}

	downgraded, err := maybeDowngradeRole(ctx, role)
	if err != nil {
		return nil, trace.Wrap(err)
	}
	return downgraded, nil
}

// GetRoles retrieves all roles.
func (g *GRPCServer) GetRoles(ctx context.Context, _ *emptypb.Empty) (*authpb.GetRolesResponse, error) {
	auth, err := g.authenticate(ctx)
	if err != nil {
		return nil, trace.Wrap(err)
	}
	rolesI, err := auth.ServerWithRoles.GetRoles(ctx)
	if err != nil {
		return nil, trace.Wrap(err)
	}
	var roles []*types.RoleV6
	for _, r := range rolesI {
		role, ok := r.(*types.RoleV6)
		if !ok {
			return nil, trace.BadParameter("unexpected type %T", r)
		}
		downgraded, err := maybeDowngradeRole(ctx, role)
		if err != nil {
			return nil, trace.Wrap(err)
		}
		roles = append(roles, downgraded)
	}
	return &authpb.GetRolesResponse{
		Roles: roles,
	}, nil
}

// ListRoles is a paginated role getter.
func (g *GRPCServer) ListRoles(ctx context.Context, req *authpb.ListRolesRequest) (*authpb.ListRolesResponse, error) {
	auth, err := g.authenticate(ctx)
	if err != nil {
		return nil, trace.Wrap(err)
	}

	rsp, err := auth.ServerWithRoles.ListRoles(ctx, req)
	if err != nil {
		return nil, trace.Wrap(err)
	}

	downgradedRoles := rsp.Roles[:0]
	for _, role := range rsp.Roles {
		downgraded, err := maybeDowngradeRole(ctx, role)
		if err != nil {
			log.Warnf("Failed to downgrade role %q, this is a bug and may result in spurious access denied errors. err=%q", role.GetName(), err)
			continue
		}
		downgradedRoles = append(downgradedRoles, downgraded)
	}
	rsp.Roles = downgradedRoles

	return rsp, nil
}

// CreateRole creates a new role.
func (g *GRPCServer) CreateRole(ctx context.Context, req *authpb.CreateRoleRequest) (*types.RoleV6, error) {
	auth, err := g.authenticate(ctx)
	if err != nil {
		return nil, trace.Wrap(err)
	}

	if err = services.ValidateRole(req.Role); err != nil {
		return nil, trace.Wrap(err)
	}

	created, err := auth.ServerWithRoles.CreateRole(ctx, req.Role)
	if err != nil {
		return nil, trace.Wrap(err)
	}

	g.Debugf("%q role upserted", req.Role.GetName())

	v6, ok := created.(*types.RoleV6)
	if !ok {
		log.Warnf("expected type RoleV6, got %T for role %q", created, created.GetName())
		return nil, trace.BadParameter("encountered unexpected role type")
	}

	return v6, nil
}

// UpdateRole updates an existing  role.
func (g *GRPCServer) UpdateRole(ctx context.Context, req *authpb.UpdateRoleRequest) (*types.RoleV6, error) {
	auth, err := g.authenticate(ctx)
	if err != nil {
		return nil, trace.Wrap(err)
	}

	if err = services.ValidateRole(req.Role); err != nil {
		return nil, trace.Wrap(err)
	}

	updated, err := auth.ServerWithRoles.UpdateRole(ctx, req.Role)
	if err != nil {
		return nil, trace.Wrap(err)
	}

	g.Debugf("%q role upserted", req.Role.GetName())

	v6, ok := updated.(*types.RoleV6)
	if !ok {
		log.Warnf("expected type RoleV6, got %T for role %q", updated, updated.GetName())
		return nil, trace.BadParameter("encountered unexpected role type")
	}

	return v6, nil
}

// UpsertRoleV2 upserts a role.
func (g *GRPCServer) UpsertRoleV2(ctx context.Context, req *authpb.UpsertRoleRequest) (*types.RoleV6, error) {
	auth, err := g.authenticate(ctx)
	if err != nil {
		return nil, trace.Wrap(err)
	}

	if err = services.ValidateRole(req.Role); err != nil {
		return nil, trace.Wrap(err)
	}

	upserted, err := auth.ServerWithRoles.UpsertRole(ctx, req.Role)
	if err != nil {
		return nil, trace.Wrap(err)
	}

	g.Debugf("%q role upserted", req.Role.GetName())

	v6, ok := upserted.(*types.RoleV6)
	if !ok {
		log.Warnf("expected type RoleV6, got %T for role %q", upserted, upserted.GetName())
		return nil, trace.BadParameter("encountered unexpected role type")
	}

	return v6, nil
}

// UpsertRole upserts a role.
func (g *GRPCServer) UpsertRole(ctx context.Context, role *types.RoleV6) (*emptypb.Empty, error) {
	_, err := g.UpsertRoleV2(ctx, &authpb.UpsertRoleRequest{Role: role})
	return &emptypb.Empty{}, trace.Wrap(err)
}

// DeleteRole deletes a role by name.
func (g *GRPCServer) DeleteRole(ctx context.Context, req *authpb.DeleteRoleRequest) (*emptypb.Empty, error) {
	auth, err := g.authenticate(ctx)
	if err != nil {
		return nil, trace.Wrap(err)
	}
	if err := auth.ServerWithRoles.DeleteRole(ctx, req.Name); err != nil {
		return nil, trace.Wrap(err)
	}

	g.Debugf("%q role deleted", req.GetName())

	return &emptypb.Empty{}, nil
}

// doMFAPresenceChallenge conducts an MFA presence challenge over a stream
// and updates the users presence for a given session.
//
// This function bypasses the `ServerWithRoles` RBAC layer. This is not
// usually how the gRPC layer accesses the underlying auth server API's but it's done
// here to avoid bloating the [authclient.ClientI]  interface with special logic that isn't designed to be touched
// by anyone external to this process. This is not the norm and caution should be taken
// when looking at or modifying this function. This is the same approach taken by other MFA
// related gRPC API endpoints.
func doMFAPresenceChallenge(ctx context.Context, actx *grpcContext, stream authpb.AuthService_MaintainSessionPresenceServer, challengeReq *authpb.PresenceMFAChallengeRequest) error {
	user := actx.User.GetName()

	chalExt := &mfav1.ChallengeExtensions{Scope: mfav1.ChallengeScope_CHALLENGE_SCOPE_USER_SESSION}
	authChallenge, err := actx.authServer.mfaAuthChallenge(ctx, user, chalExt)
	if err != nil {
		return trace.Wrap(err)
	}
	if authChallenge.WebauthnChallenge == nil {
		return trace.BadParameter("no MFA devices registered for %q", user)
	}

	if err := stream.Send(authChallenge); err != nil {
		return trace.Wrap(err)
	}

	resp, err := stream.Recv()
	if err != nil {
		return trace.Wrap(err)
	}

	challengeResp := resp.GetChallengeResponse()
	if challengeResp == nil {
		return trace.BadParameter("expected MFAAuthenticateResponse, got %T", challengeResp)
	}

	if _, err := actx.authServer.ValidateMFAAuthResponse(ctx, challengeResp, user, chalExt); err != nil {
		return trace.Wrap(err)
	}

	err = actx.authServer.UpdatePresence(ctx, challengeReq.SessionID, user)
	if err != nil {
		return trace.Wrap(err)
	}

	return nil
}

// MaintainSessionPresence establishes a channel used to continuously verify the presence for a session.
func (g *GRPCServer) MaintainSessionPresence(stream authpb.AuthService_MaintainSessionPresenceServer) error {
	ctx := stream.Context()
	actx, err := g.authenticate(ctx)
	if err != nil {
		return trace.Wrap(err)
	}

	for {
		req, err := stream.Recv()
		if errors.Is(err, io.EOF) {
			return nil
		}

		if err != nil {
			return trace.Wrap(err)
		}

		challengeReq := req.GetChallengeRequest()
		if challengeReq == nil {
			return trace.BadParameter("expected PresenceMFAChallengeRequest, got %T", req)
		}

		err = doMFAPresenceChallenge(ctx, actx, stream, challengeReq)
		if err != nil {
			return trace.Wrap(err)
		}
	}
}

// Deprecated: Use AddMFADeviceSync instead.
func (g *GRPCServer) AddMFADevice(stream authpb.AuthService_AddMFADeviceServer) error {
	return trace.NotImplemented("method AddMFADevice is deprecated, use AddMFADeviceSync instead")
}

// Deprecated: Use DeleteMFADeviceSync instead.
func (g *GRPCServer) DeleteMFADevice(stream authpb.AuthService_DeleteMFADeviceServer) error {
	return trace.NotImplemented("method DeleteMFADevice is deprecated, use DeleteMFADeviceSync instead")
}

func mfaDeviceEventMetadata(d *types.MFADevice) apievents.MFADeviceMetadata {
	return apievents.MFADeviceMetadata{
		DeviceName: d.Metadata.Name,
		DeviceID:   d.Id,
		DeviceType: d.MFAType(),
	}
}

// AddMFADeviceSync is implemented by AuthService.AddMFADeviceSync.
func (g *GRPCServer) AddMFADeviceSync(ctx context.Context, req *authpb.AddMFADeviceSyncRequest) (*authpb.AddMFADeviceSyncResponse, error) {
	actx, err := g.authenticate(ctx)
	if err != nil {
		return nil, trace.Wrap(err)
	}

	res, err := actx.ServerWithRoles.AddMFADeviceSync(ctx, req)
	return res, trace.Wrap(err)
}

// DeleteMFADeviceSync is implemented by AuthService.DeleteMFADeviceSync.
func (g *GRPCServer) DeleteMFADeviceSync(ctx context.Context, req *authpb.DeleteMFADeviceSyncRequest) (*emptypb.Empty, error) {
	actx, err := g.authenticate(ctx)
	if err != nil {
		return nil, trace.Wrap(err)
	}

	if err := actx.ServerWithRoles.DeleteMFADeviceSync(ctx, req); err != nil {
		return nil, trace.Wrap(err)
	}

	return &emptypb.Empty{}, nil
}

func (g *GRPCServer) GetMFADevices(ctx context.Context, req *authpb.GetMFADevicesRequest) (*authpb.GetMFADevicesResponse, error) {
	actx, err := g.authenticate(ctx)
	if err != nil {
		return nil, trace.Wrap(err)
	}

	devs, err := actx.ServerWithRoles.GetMFADevices(ctx, req)
	return devs, trace.Wrap(err)
}

// Deprecated: Use GenerateUserCerts instead.
func (g *GRPCServer) GenerateUserSingleUseCerts(stream authpb.AuthService_GenerateUserSingleUseCertsServer) error {
	return trace.NotImplemented("method GenerateUserSingleUseCerts is deprecated, use GenerateUserCerts instead")
}

func setUserSingleUseCertsTTL(actx *grpcContext, req *authpb.UserCertsRequest) {
	if isLocalProxyCertReq(req) {
		// don't limit the cert expiry to 1 minute for db local proxy tunnel or kube local proxy,
		// because the certs will be kept in-memory by the client to protect
		// against cert/key exfiltration. When MFA is required, cert expiration
		// time is bounded by the lifetime of the local proxy process.
		return
	}

	maxExpiry := actx.authServer.GetClock().Now().Add(teleport.UserSingleUseCertTTL)
	if req.Expires.After(maxExpiry) {
		req.Expires = maxExpiry
	}
}

// isLocalProxyCertReq returns whether a cert request is for a local proxy cert.
func isLocalProxyCertReq(req *authpb.UserCertsRequest) bool {
	return (req.Usage == authpb.UserCertsRequest_Database &&
		req.RequesterName == authpb.UserCertsRequest_TSH_DB_LOCAL_PROXY_TUNNEL) ||
		(req.Usage == authpb.UserCertsRequest_Kubernetes &&
			req.RequesterName == authpb.UserCertsRequest_TSH_KUBE_LOCAL_PROXY) ||
		(req.Usage == authpb.UserCertsRequest_App &&
			req.RequesterName == authpb.UserCertsRequest_TSH_APP_LOCAL_PROXY)
}

func userSingleUseCertsGenerate(ctx context.Context, actx *grpcContext, req authpb.UserCertsRequest) (*authpb.Certs, error) {
	// Get the client IP.
	clientPeer, ok := peer.FromContext(ctx)
	if !ok {
		return nil, trace.BadParameter("no peer info in gRPC stream, can't get client IP")
	}
	clientIP, _, err := net.SplitHostPort(clientPeer.Addr.String())
	if err != nil {
		return nil, trace.BadParameter("can't parse client IP from peer info: %v", err)
	}

	// MFA certificates are supposed to be always pinned to IP, but it was decided to turn this off until
	// IP pinning comes out of preview. Here we would add option to pin the cert, see commit of this comment for restoring.
	opts := []certRequestOption{
		certRequestPreviousIdentityExpires(actx.Identity.GetIdentity().Expires),
		certRequestLoginIP(clientIP),
		certRequestDeviceExtensions(actx.Identity.GetIdentity().DeviceExtensions),
	}

	// Generate the cert.
	certs, err := actx.generateUserCerts(ctx, req, opts...)
	if err != nil {
		return nil, trace.Wrap(err)
	}

	// Defensively forward only the expected certificate, according to the
	// requested usage.
	resp := &authpb.Certs{}
	switch req.Usage {
	case authpb.UserCertsRequest_SSH:
		resp.SSH = certs.SSH
	case authpb.UserCertsRequest_Kubernetes, authpb.UserCertsRequest_Database, authpb.UserCertsRequest_WindowsDesktop, authpb.UserCertsRequest_App:
		resp.TLS = certs.TLS
	default:
		return nil, trace.BadParameter("unknown certificate usage %q", req.Usage)
	}
	return resp, nil
}

func (g *GRPCServer) IsMFARequired(ctx context.Context, req *authpb.IsMFARequiredRequest) (*authpb.IsMFARequiredResponse, error) {
	actx, err := g.authenticate(ctx)
	if err != nil {
		return nil, trace.Wrap(err)
	}
	resp, err := actx.IsMFARequired(ctx, req)
	if err != nil {
		return nil, trace.Wrap(err)
	}
	return resp, nil
}

// GetOIDCConnector retrieves an OIDC connector by name.
func (g *GRPCServer) GetOIDCConnector(ctx context.Context, req *types.ResourceWithSecretsRequest) (*types.OIDCConnectorV3, error) {
	auth, err := g.authenticate(ctx)
	if err != nil {
		return nil, trace.Wrap(err)
	}
	oc, err := auth.ServerWithRoles.GetOIDCConnector(ctx, req.Name, req.WithSecrets)
	if err != nil {
		return nil, trace.Wrap(err)
	}
	connector, ok := oc.(*types.OIDCConnectorV3)
	if !ok {
		return nil, trace.Errorf("encountered unexpected OIDC connector type %T", oc)
	}
	return connector, nil
}

// GetOIDCConnectors retrieves valid OIDC connectors, errors from individual connectors are not forwarded.
func (g *GRPCServer) GetOIDCConnectors(ctx context.Context, req *types.ResourcesWithSecretsRequest) (*types.OIDCConnectorV3List, error) {
	auth, err := g.authenticate(ctx)
	if err != nil {
		return nil, trace.Wrap(err)
	}
	ocs, err := auth.ServerWithRoles.GetOIDCConnectors(ctx, req.WithSecrets)
	if err != nil {
		return nil, trace.Wrap(err)
	}
	connectors := make([]*types.OIDCConnectorV3, len(ocs))
	for i, oc := range ocs {
		var ok bool
		if connectors[i], ok = oc.(*types.OIDCConnectorV3); !ok {
			return nil, trace.Errorf("encountered unexpected OIDC connector type %T", oc)
		}
	}
	return &types.OIDCConnectorV3List{
		OIDCConnectors: connectors,
	}, nil
}

// CreateOIDCConnector creates a new OIDC connector.
func (g *GRPCServer) CreateOIDCConnector(ctx context.Context, req *authpb.CreateOIDCConnectorRequest) (*types.OIDCConnectorV3, error) {
	auth, err := g.authenticate(ctx)
	if err != nil {
		return nil, trace.Wrap(err)
	}

	created, err := auth.ServerWithRoles.CreateOIDCConnector(ctx, req.Connector)
	if err != nil {
		return nil, trace.Wrap(err)
	}

	v3, ok := created.(*types.OIDCConnectorV3)
	if !ok {
		return nil, trace.BadParameter("encountered unexpected OIDC connector type: %T", created)
	}

	return v3, nil
}

// UpdateOIDCConnector updates an existing OIDC connector.
func (g *GRPCServer) UpdateOIDCConnector(ctx context.Context, req *authpb.UpdateOIDCConnectorRequest) (*types.OIDCConnectorV3, error) {
	auth, err := g.authenticate(ctx)
	if err != nil {
		return nil, trace.Wrap(err)
	}

	updated, err := auth.ServerWithRoles.UpdateOIDCConnector(ctx, req.Connector)
	if err != nil {
		return nil, trace.Wrap(err)
	}

	v3, ok := updated.(*types.OIDCConnectorV3)
	if !ok {
		return nil, trace.BadParameter("encountered unexpected OIDC connector type: %T", updated)
	}

	return v3, nil
}

// UpsertOIDCConnectorV2 creates a new or replaces an existing OIDC connector.
func (g *GRPCServer) UpsertOIDCConnectorV2(ctx context.Context, req *authpb.UpsertOIDCConnectorRequest) (*types.OIDCConnectorV3, error) {
	auth, err := g.authenticate(ctx)
	if err != nil {
		return nil, trace.Wrap(err)
	}
	upserted, err := auth.ServerWithRoles.UpsertOIDCConnector(ctx, req.Connector)
	if err != nil {
		return nil, trace.Wrap(err)
	}
	v3, ok := upserted.(*types.OIDCConnectorV3)
	if !ok {
		return nil, trace.BadParameter("encountered unexpected OIDC connector type: %T", upserted)
	}

	return v3, nil
}

// UpsertOIDCConnector creates a new or replaces an existing OIDC connector.
// Deprecated: Use [GRPCServer.UpsertOIDCConnectorV2] instead.
func (g *GRPCServer) UpsertOIDCConnector(ctx context.Context, oidcConnector *types.OIDCConnectorV3) (*emptypb.Empty, error) {
	if _, err := g.UpsertOIDCConnectorV2(ctx, &authpb.UpsertOIDCConnectorRequest{Connector: oidcConnector}); err != nil {
		return nil, trace.Wrap(err)
	}
	return &emptypb.Empty{}, nil
}

// DeleteOIDCConnector deletes an OIDC connector by name.
func (g *GRPCServer) DeleteOIDCConnector(ctx context.Context, req *types.ResourceRequest) (*emptypb.Empty, error) {
	auth, err := g.authenticate(ctx)
	if err != nil {
		return nil, trace.Wrap(err)
	}
	if err := auth.ServerWithRoles.DeleteOIDCConnector(ctx, req.Name); err != nil {
		return nil, trace.Wrap(err)
	}
	return &emptypb.Empty{}, nil
}

// CreateOIDCAuthRequest creates OIDCAuthRequest
func (g *GRPCServer) CreateOIDCAuthRequest(ctx context.Context, req *types.OIDCAuthRequest) (*types.OIDCAuthRequest, error) {
	auth, err := g.authenticate(ctx)
	if err != nil {
		return nil, trace.Wrap(err)
	}
	response, err := auth.CreateOIDCAuthRequest(ctx, *req)
	if err != nil {
		return nil, trace.Wrap(err)
	}
	return response, nil
}

// GetOIDCAuthRequest gets OIDC AuthnRequest
func (g *GRPCServer) GetOIDCAuthRequest(ctx context.Context, req *authpb.GetOIDCAuthRequestRequest) (*types.OIDCAuthRequest, error) {
	auth, err := g.authenticate(ctx)
	if err != nil {
		return nil, trace.Wrap(err)
	}
	request, err := auth.ServerWithRoles.GetOIDCAuthRequest(ctx, req.StateToken)
	if err != nil {
		return nil, trace.Wrap(err)
	}
	return request, nil
}

// GetSAMLConnector retrieves a SAML connector by name.
func (g *GRPCServer) GetSAMLConnector(ctx context.Context, req *types.ResourceWithSecretsRequest) (*types.SAMLConnectorV2, error) {
	auth, err := g.authenticate(ctx)
	if err != nil {
		return nil, trace.Wrap(err)
	}
	sc, err := auth.ServerWithRoles.GetSAMLConnector(ctx, req.Name, req.WithSecrets)
	if err != nil {
		return nil, trace.Wrap(err)
	}
	samlConnectorV2, ok := sc.(*types.SAMLConnectorV2)
	if !ok {
		return nil, trace.Errorf("encountered unexpected SAML connector type: %T", sc)
	}
	return samlConnectorV2, nil
}

// GetSAMLConnectors retrieves valid SAML connectors, errors from individual connectors are not forwarded.
func (g *GRPCServer) GetSAMLConnectors(ctx context.Context, req *types.ResourcesWithSecretsRequest) (*types.SAMLConnectorV2List, error) {
	auth, err := g.authenticate(ctx)
	if err != nil {
		return nil, trace.Wrap(err)
	}
	scs, err := auth.ServerWithRoles.GetSAMLConnectors(ctx, req.WithSecrets)
	if err != nil {
		return nil, trace.Wrap(err)
	}
	samlConnectorsV2 := make([]*types.SAMLConnectorV2, len(scs))
	for i, sc := range scs {
		var ok bool
		if samlConnectorsV2[i], ok = sc.(*types.SAMLConnectorV2); !ok {
			return nil, trace.Errorf("encountered unexpected SAML connector type: %T", sc)
		}
	}
	return &types.SAMLConnectorV2List{
		SAMLConnectors: samlConnectorsV2,
	}, nil
}

// CreateSAMLConnector creates a new SAML connector.
func (g *GRPCServer) CreateSAMLConnector(ctx context.Context, req *authpb.CreateSAMLConnectorRequest) (*types.SAMLConnectorV2, error) {
	auth, err := g.authenticate(ctx)
	if err != nil {
		return nil, trace.Wrap(err)
	}

	created, err := auth.ServerWithRoles.CreateSAMLConnector(ctx, req.Connector)
	if err != nil {
		return nil, trace.Wrap(err)
	}

	v2, ok := created.(*types.SAMLConnectorV2)
	if !ok {
		return nil, trace.BadParameter("encountered unexpected SAML connector type: %T", created)
	}

	return v2, nil
}

// UpdateSAMLConnector updates an existing SAML connector.
func (g *GRPCServer) UpdateSAMLConnector(ctx context.Context, req *authpb.UpdateSAMLConnectorRequest) (*types.SAMLConnectorV2, error) {
	auth, err := g.authenticate(ctx)
	if err != nil {
		return nil, trace.Wrap(err)
	}

	updated, err := auth.ServerWithRoles.UpdateSAMLConnector(ctx, req.Connector)
	if err != nil {
		return nil, trace.Wrap(err)
	}

	v2, ok := updated.(*types.SAMLConnectorV2)
	if !ok {
		return nil, trace.BadParameter("encountered unexpected SAML connector type: %T", updated)
	}

	return v2, nil
}

// UpsertSAMLConnectorV2 creates a new or replaces an existing SAML connector.
func (g *GRPCServer) UpsertSAMLConnectorV2(ctx context.Context, req *authpb.UpsertSAMLConnectorRequest) (*types.SAMLConnectorV2, error) {
	auth, err := g.authenticate(ctx)
	if err != nil {
		return nil, trace.Wrap(err)
	}

	upserted, err := auth.ServerWithRoles.UpsertSAMLConnector(ctx, req.Connector)
	if err != nil {
		return nil, trace.Wrap(err)
	}
	v2, ok := upserted.(*types.SAMLConnectorV2)
	if !ok {
		return nil, trace.BadParameter("encountered unexpected SAML connector type: %T", upserted)
	}

	return v2, nil
}

// UpsertSAMLConnector upserts a SAML connector.
// Deprecated: Use [GRPCServer.UpsertSAMLConnectorV2] instead.
func (g *GRPCServer) UpsertSAMLConnector(ctx context.Context, samlConnector *types.SAMLConnectorV2) (*emptypb.Empty, error) {
	if _, err := g.UpsertSAMLConnectorV2(ctx, &authpb.UpsertSAMLConnectorRequest{Connector: samlConnector}); err != nil {
		return nil, trace.Wrap(err)
	}

	return &emptypb.Empty{}, nil
}

// DeleteSAMLConnector deletes a SAML connector by name.
func (g *GRPCServer) DeleteSAMLConnector(ctx context.Context, req *types.ResourceRequest) (*emptypb.Empty, error) {
	auth, err := g.authenticate(ctx)
	if err != nil {
		return nil, trace.Wrap(err)
	}
	if err := auth.ServerWithRoles.DeleteSAMLConnector(ctx, req.Name); err != nil {
		return nil, trace.Wrap(err)
	}
	return &emptypb.Empty{}, nil
}

// CreateSAMLAuthRequest creates SAMLAuthRequest.
func (g *GRPCServer) CreateSAMLAuthRequest(ctx context.Context, req *types.SAMLAuthRequest) (*types.SAMLAuthRequest, error) {
	auth, err := g.authenticate(ctx)
	if err != nil {
		return nil, trace.Wrap(err)
	}
	response, err := auth.CreateSAMLAuthRequest(ctx, *req)
	if err != nil {
		return nil, trace.Wrap(err)
	}
	return response, nil
}

// GetSAMLAuthRequest gets a SAMLAuthRequest by id.
func (g *GRPCServer) GetSAMLAuthRequest(ctx context.Context, req *authpb.GetSAMLAuthRequestRequest) (*types.SAMLAuthRequest, error) {
	auth, err := g.authenticate(ctx)
	if err != nil {
		return nil, trace.Wrap(err)
	}
	request, err := auth.GetSAMLAuthRequest(ctx, req.ID)
	if err != nil {
		return nil, trace.Wrap(err)
	}
	return request, nil
}

// GetGithubConnector retrieves a Github connector by name.
func (g *GRPCServer) GetGithubConnector(ctx context.Context, req *types.ResourceWithSecretsRequest) (*types.GithubConnectorV3, error) {
	auth, err := g.authenticate(ctx)
	if err != nil {
		return nil, trace.Wrap(err)
	}
	gc, err := auth.ServerWithRoles.GetGithubConnector(ctx, req.Name, req.WithSecrets)
	if err != nil {
		return nil, trace.Wrap(err)
	}
	githubConnectorV3, ok := gc.(*types.GithubConnectorV3)
	if !ok {
		return nil, trace.Errorf("encountered unexpected GitHub connector type: %T", gc)
	}
	return githubConnectorV3, nil
}

// GetGithubConnectors retrieves valid GitHub connectors, errors from individual connectors are not forwarded.
func (g *GRPCServer) GetGithubConnectors(ctx context.Context, req *types.ResourcesWithSecretsRequest) (*types.GithubConnectorV3List, error) {
	auth, err := g.authenticate(ctx)
	if err != nil {
		return nil, trace.Wrap(err)
	}
	gcs, err := auth.ServerWithRoles.GetGithubConnectors(ctx, req.WithSecrets)
	if err != nil {
		return nil, trace.Wrap(err)
	}
	githubConnectorsV3 := make([]*types.GithubConnectorV3, len(gcs))
	for i, gc := range gcs {
		var ok bool
		if githubConnectorsV3[i], ok = gc.(*types.GithubConnectorV3); !ok {
			return nil, trace.Errorf("encountered unexpected GitHub connector type: %T", gc)
		}
	}
	return &types.GithubConnectorV3List{
		GithubConnectors: githubConnectorsV3,
	}, nil
}

// UpsertGithubConnectorV2 creates a new or replaces an existing Github connector.
func (g *GRPCServer) UpsertGithubConnectorV2(ctx context.Context, req *authpb.UpsertGithubConnectorRequest) (*types.GithubConnectorV3, error) {
	auth, err := g.authenticate(ctx)
	if err != nil {
		return nil, trace.Wrap(err)
	}
	githubConnector, err := services.InitGithubConnector(req.Connector)
	if err != nil {
		return nil, trace.Wrap(err)
	}

	upserted, err := auth.ServerWithRoles.UpsertGithubConnector(ctx, githubConnector)
	if err != nil {
		return nil, trace.Wrap(err)
	}

	githubConnectorV3, err := services.ConvertGithubConnector(upserted)
	return githubConnectorV3, trace.Wrap(err)
}

// UpsertGithubConnector creates a new or replaces an existing Github connector.
// Deprecated: Use [GRPCServer.UpsertGithubConnectorV2] instead.
func (g *GRPCServer) UpsertGithubConnector(ctx context.Context, connector *types.GithubConnectorV3) (*emptypb.Empty, error) {
	if _, err := g.UpsertGithubConnectorV2(ctx, &authpb.UpsertGithubConnectorRequest{Connector: connector}); err != nil {
		return nil, trace.Wrap(err)
	}
	return &emptypb.Empty{}, nil
}

// UpdateGithubConnector updates an existing Github connector.
func (g *GRPCServer) UpdateGithubConnector(ctx context.Context, req *authpb.UpdateGithubConnectorRequest) (*types.GithubConnectorV3, error) {
	auth, err := g.authenticate(ctx)
	if err != nil {
		return nil, trace.Wrap(err)
	}
	githubConnector, err := services.InitGithubConnector(req.Connector)
	if err != nil {
		return nil, trace.Wrap(err)
	}

	updated, err := auth.ServerWithRoles.UpdateGithubConnector(ctx, githubConnector)
	if err != nil {
		return nil, trace.Wrap(err)
	}

	githubConnectorV3, err := services.ConvertGithubConnector(updated)
	return githubConnectorV3, trace.Wrap(err)
}

// CreateGithubConnector creates a new  Github connector.
func (g *GRPCServer) CreateGithubConnector(ctx context.Context, req *authpb.CreateGithubConnectorRequest) (*types.GithubConnectorV3, error) {
	auth, err := g.authenticate(ctx)
	if err != nil {
		return nil, trace.Wrap(err)
	}
	githubConnector, err := services.InitGithubConnector(req.Connector)
	if err != nil {
		return nil, trace.Wrap(err)
	}

	created, err := auth.ServerWithRoles.CreateGithubConnector(ctx, githubConnector)
	if err != nil {
		return nil, trace.Wrap(err)
	}

	githubConnectorV3, err := services.ConvertGithubConnector(created)
	return githubConnectorV3, trace.Wrap(err)
}

// DeleteGithubConnector deletes a Github connector by name.
func (g *GRPCServer) DeleteGithubConnector(ctx context.Context, req *types.ResourceRequest) (*emptypb.Empty, error) {
	auth, err := g.authenticate(ctx)
	if err != nil {
		return nil, trace.Wrap(err)
	}
	if err := auth.ServerWithRoles.DeleteGithubConnector(ctx, req.Name); err != nil {
		return nil, trace.Wrap(err)
	}
	return &emptypb.Empty{}, nil
}

// CreateGithubAuthRequest creates GithubAuthRequest.
func (g *GRPCServer) CreateGithubAuthRequest(ctx context.Context, req *types.GithubAuthRequest) (*types.GithubAuthRequest, error) {
	auth, err := g.authenticate(ctx)
	if err != nil {
		return nil, trace.Wrap(err)
	}
	response, err := auth.CreateGithubAuthRequest(ctx, *req)
	if err != nil {
		return nil, trace.Wrap(err)
	}
	return response, nil
}

// GetGithubAuthRequest gets a GithubAuthRequest by id.
func (g *GRPCServer) GetGithubAuthRequest(ctx context.Context, req *authpb.GetGithubAuthRequestRequest) (*types.GithubAuthRequest, error) {
	auth, err := g.authenticate(ctx)
	if err != nil {
		return nil, trace.Wrap(err)
	}
	request, err := auth.GetGithubAuthRequest(ctx, req.StateToken)
	if err != nil {
		return nil, trace.Wrap(err)
	}
	return request, nil
}

// GetSSODiagnosticInfo gets a SSO diagnostic info for a specific SSO auth request.
func (g *GRPCServer) GetSSODiagnosticInfo(ctx context.Context, req *authpb.GetSSODiagnosticInfoRequest) (*types.SSODiagnosticInfo, error) {
	auth, err := g.authenticate(ctx)
	if err != nil {
		return nil, trace.Wrap(err)
	}
	info, err := auth.GetSSODiagnosticInfo(ctx, req.AuthRequestKind, req.AuthRequestID)
	if err != nil {
		return nil, trace.Wrap(err)
	}
	return info, nil
}

// GetServerInfos returns a stream of ServerInfos.
func (g *GRPCServer) GetServerInfos(_ *emptypb.Empty, stream authpb.AuthService_GetServerInfosServer) error {
	auth, err := g.authenticate(stream.Context())
	if err != nil {
		return trace.Wrap(err)
	}

	infos := auth.GetServerInfos(stream.Context())
	for infos.Next() {
		si, ok := infos.Item().(*types.ServerInfoV1)
		if !ok {
			log.Warnf("Skipping unexpected instance type %T, expected %T.", infos.Item(), si)
		}
		if err := stream.Send(si); err != nil {
			infos.Done()
			if errors.Is(err, io.EOF) {
				return nil
			}
			return trace.Wrap(err)
		}
	}

	return trace.Wrap(infos.Done())
}

// GetServerInfo returns a ServerInfo by name.
func (g *GRPCServer) GetServerInfo(ctx context.Context, req *types.ResourceRequest) (*types.ServerInfoV1, error) {
	auth, err := g.authenticate(ctx)
	if err != nil {
		return nil, trace.Wrap(err)
	}
	si, err := auth.ServerWithRoles.GetServerInfo(ctx, req.Name)
	if err != nil {
		return nil, trace.Wrap(err)
	}
	serverInfoV1, ok := si.(*types.ServerInfoV1)
	if !ok {
		return nil, trace.BadParameter("encountered unexpected Server Info type %T", si)
	}
	return serverInfoV1, nil
}

// UpsertServerInfo upserts a ServerInfo.
func (g *GRPCServer) UpsertServerInfo(ctx context.Context, si *types.ServerInfoV1) (*emptypb.Empty, error) {
	auth, err := g.authenticate(ctx)
	if err != nil {
		return nil, trace.Wrap(err)
	}
	if err := auth.ServerWithRoles.UpsertServerInfo(ctx, si); err != nil {
		return nil, trace.Wrap(err)
	}
	return &emptypb.Empty{}, nil
}

// DeleteServerInfo deletes a ServerInfo by name.
func (g *GRPCServer) DeleteServerInfo(ctx context.Context, req *types.ResourceRequest) (*emptypb.Empty, error) {
	auth, err := g.authenticate(ctx)
	if err != nil {
		return nil, trace.Wrap(err)
	}
	if err := auth.ServerWithRoles.DeleteServerInfo(ctx, req.Name); err != nil {
		return nil, trace.Wrap(err)
	}
	return &emptypb.Empty{}, nil
}

// DeleteAllServerInfos deletes all ServerInfos.
func (g *GRPCServer) DeleteAllServerInfos(ctx context.Context, _ *emptypb.Empty) (*emptypb.Empty, error) {
	auth, err := g.authenticate(ctx)
	if err != nil {
		return nil, trace.Wrap(err)
	}
	if err := auth.ServerWithRoles.DeleteAllServerInfos(ctx); err != nil {
		return nil, trace.Wrap(err)
	}
	return &emptypb.Empty{}, nil
}

// GetTrustedCluster retrieves a Trusted Cluster by name.
func (g *GRPCServer) GetTrustedCluster(ctx context.Context, req *types.ResourceRequest) (*types.TrustedClusterV2, error) {
	auth, err := g.authenticate(ctx)
	if err != nil {
		return nil, trace.Wrap(err)
	}
	tc, err := auth.ServerWithRoles.GetTrustedCluster(ctx, req.Name)
	if err != nil {
		return nil, trace.Wrap(err)
	}
	trustedClusterV2, ok := tc.(*types.TrustedClusterV2)
	if !ok {
		return nil, trace.Errorf("encountered unexpected Trusted Cluster type %T", tc)
	}
	return trustedClusterV2, nil
}

// GetTrustedClusters retrieves all Trusted Clusters.
func (g *GRPCServer) GetTrustedClusters(ctx context.Context, _ *emptypb.Empty) (*types.TrustedClusterV2List, error) {
	auth, err := g.authenticate(ctx)
	if err != nil {
		return nil, trace.Wrap(err)
	}
	tcs, err := auth.ServerWithRoles.GetTrustedClusters(ctx)
	if err != nil {
		return nil, trace.Wrap(err)
	}
	trustedClustersV2 := make([]*types.TrustedClusterV2, len(tcs))
	for i, tc := range tcs {
		var ok bool
		if trustedClustersV2[i], ok = tc.(*types.TrustedClusterV2); !ok {
			return nil, trace.Errorf("encountered unexpected Trusted Cluster type: %T", tc)
		}
	}
	return &types.TrustedClusterV2List{
		TrustedClusters: trustedClustersV2,
	}, nil
}

// UpsertTrustedCluster upserts a Trusted Cluster.
func (g *GRPCServer) UpsertTrustedCluster(ctx context.Context, cluster *types.TrustedClusterV2) (*types.TrustedClusterV2, error) {
	auth, err := g.authenticate(ctx)
	if err != nil {
		return nil, trace.Wrap(err)
	}
	if err = services.ValidateTrustedCluster(cluster); err != nil {
		return nil, trace.Wrap(err)
	}
	tc, err := auth.ServerWithRoles.UpsertTrustedCluster(ctx, cluster)
	if err != nil {
		return nil, trace.Wrap(err)
	}

	trustedClusterV2, ok := tc.(*types.TrustedClusterV2)
	if !ok {
		return nil, trace.Errorf("encountered unexpected Trusted Cluster type: %T", tc)
	}
	return trustedClusterV2, nil
}

// DeleteTrustedCluster deletes a Trusted Cluster by name.
func (g *GRPCServer) DeleteTrustedCluster(ctx context.Context, req *types.ResourceRequest) (*emptypb.Empty, error) {
	auth, err := g.authenticate(ctx)
	if err != nil {
		return nil, trace.Wrap(err)
	}
	if err := auth.ServerWithRoles.DeleteTrustedCluster(ctx, req.Name); err != nil {
		return nil, trace.Wrap(err)
	}
	return &emptypb.Empty{}, nil
}

// GetToken retrieves a token by name.
func (g *GRPCServer) GetToken(ctx context.Context, req *types.ResourceRequest) (*types.ProvisionTokenV2, error) {
	auth, err := g.authenticate(ctx)
	if err != nil {
		return nil, trace.Wrap(err)
	}
	t, err := auth.ServerWithRoles.GetToken(ctx, req.Name)
	if err != nil {
		return nil, trace.Wrap(err)
	}
	provisionTokenV2, ok := t.(*types.ProvisionTokenV2)
	if !ok {
		return nil, trace.Errorf("encountered unexpected token type: %T", t)
	}
	return provisionTokenV2, nil
}

// GetTokens retrieves all tokens.
func (g *GRPCServer) GetTokens(ctx context.Context, _ *emptypb.Empty) (*types.ProvisionTokenV2List, error) {
	auth, err := g.authenticate(ctx)
	if err != nil {
		return nil, trace.Wrap(err)
	}
	ts, err := auth.ServerWithRoles.GetTokens(ctx)
	if err != nil {
		return nil, trace.Wrap(err)
	}
	provisionTokensV2 := make([]*types.ProvisionTokenV2, len(ts))
	for i, t := range ts {
		var ok bool
		if provisionTokensV2[i], ok = t.(*types.ProvisionTokenV2); !ok {
			return nil, trace.Errorf("encountered unexpected token type: %T", t)
		}
	}
	return &types.ProvisionTokenV2List{
		ProvisionTokens: provisionTokensV2,
	}, nil
}

// UpsertTokenV2 upserts a token.
func (g *GRPCServer) UpsertTokenV2(ctx context.Context, req *authpb.UpsertTokenV2Request) (*emptypb.Empty, error) {
	auth, err := g.authenticate(ctx)
	if err != nil {
		return nil, trace.Wrap(err)
	}

	// When new token versions are introduced, this can be exchanged for a
	// switch statement.
	token := req.GetV2()
	if token == nil {
		return nil, trail.ToGRPC(
			trace.BadParameter("token not provided in request"),
		)
	}
	if err = auth.ServerWithRoles.UpsertToken(ctx, token); err != nil {
		return nil, trace.Wrap(err)
	}
	return &emptypb.Empty{}, nil
}

// CreateTokenV2 creates a token.
func (g *GRPCServer) CreateTokenV2(ctx context.Context, req *authpb.CreateTokenV2Request) (*emptypb.Empty, error) {
	auth, err := g.authenticate(ctx)
	if err != nil {
		return nil, trace.Wrap(err)
	}

	// When new token versions are introduced, this can be exchanged for a
	// switch statement.
	token := req.GetV2()
	if token == nil {
		return nil, trail.ToGRPC(
			trace.BadParameter("token not provided in request"),
		)
	}
	if err = auth.ServerWithRoles.CreateToken(ctx, token); err != nil {
		return nil, trace.Wrap(err)
	}
	return &emptypb.Empty{}, nil
}

// DeleteToken deletes a token by name.
func (g *GRPCServer) DeleteToken(ctx context.Context, req *types.ResourceRequest) (*emptypb.Empty, error) {
	auth, err := g.authenticate(ctx)
	if err != nil {
		return nil, trace.Wrap(err)
	}
	if err := auth.ServerWithRoles.DeleteToken(ctx, req.Name); err != nil {
		return nil, trace.Wrap(err)
	}
	return &emptypb.Empty{}, nil
}

// GetNode retrieves a node by name and namespace.
func (g *GRPCServer) GetNode(ctx context.Context, req *types.ResourceInNamespaceRequest) (*types.ServerV2, error) {
	if req.Namespace == "" {
		return nil, trace.BadParameter("missing parameter namespace")
	}
	if req.Name == "" {
		return nil, trace.BadParameter("missing parameter name")
	}
	auth, err := g.authenticate(ctx)
	if err != nil {
		return nil, trace.Wrap(err)
	}
	node, err := auth.ServerWithRoles.GetNode(ctx, req.Namespace, req.Name)
	if err != nil {
		return nil, trace.Wrap(err)
	}
	serverV2, ok := node.(*types.ServerV2)
	if !ok {
		return nil, trace.Errorf("encountered unexpected node type: %T", node)
	}
	return serverV2, nil
}

// UpsertNode upserts a node.
func (g *GRPCServer) UpsertNode(ctx context.Context, node *types.ServerV2) (*types.KeepAlive, error) {
	auth, err := g.authenticate(ctx)
	if err != nil {
		return nil, trace.Wrap(err)
	}

	// Extract peer (remote host) from context and if the node sent 0.0.0.0 as
	// its address (meaning it did not set an advertise address) update it with
	// the address of the peer.
	p, ok := peer.FromContext(ctx)
	if !ok {
		return nil, trace.BadParameter("unable to find peer")
	}
	node.SetAddr(utils.ReplaceLocalhost(node.GetAddr(), p.Addr.String()))

	keepAlive, err := auth.ServerWithRoles.UpsertNode(ctx, node)
	if err != nil {
		return nil, trace.Wrap(err)
	}
	return keepAlive, nil
}

// DeleteNode deletes a node by name.
func (g *GRPCServer) DeleteNode(ctx context.Context, req *types.ResourceInNamespaceRequest) (*emptypb.Empty, error) {
	auth, err := g.authenticate(ctx)
	if err != nil {
		return nil, trace.Wrap(err)
	}
	if err = auth.ServerWithRoles.DeleteNode(ctx, req.Namespace, req.Name); err != nil {
		return nil, trace.Wrap(err)
	}
	return &emptypb.Empty{}, nil
}

// DeleteAllNodes deletes all nodes in a given namespace.
func (g *GRPCServer) DeleteAllNodes(ctx context.Context, req *types.ResourcesInNamespaceRequest) (*emptypb.Empty, error) {
	auth, err := g.authenticate(ctx)
	if err != nil {
		return nil, trace.Wrap(err)
	}
	if err = auth.ServerWithRoles.DeleteAllNodes(ctx, req.Namespace); err != nil {
		return nil, trace.Wrap(err)
	}
	return &emptypb.Empty{}, nil
}

// GetClusterAuditConfig gets cluster audit configuration.
func (g *GRPCServer) GetClusterAuditConfig(ctx context.Context, _ *emptypb.Empty) (*types.ClusterAuditConfigV2, error) {
	auth, err := g.authenticate(ctx)
	if err != nil {
		return nil, trace.Wrap(err)
	}
	auditConfig, err := auth.ServerWithRoles.GetClusterAuditConfig(ctx)
	if err != nil {
		return nil, trace.Wrap(err)
	}
	auditConfigV2, ok := auditConfig.(*types.ClusterAuditConfigV2)
	if !ok {
		return nil, trace.BadParameter("unexpected type %T", auditConfig)
	}
	return auditConfigV2, nil
}

// GetClusterNetworkingConfig gets cluster networking configuration.
func (g *GRPCServer) GetClusterNetworkingConfig(ctx context.Context, _ *emptypb.Empty) (*types.ClusterNetworkingConfigV2, error) {
	auth, err := g.authenticate(ctx)
	if err != nil {
		return nil, trace.Wrap(err)
	}
	netConfig, err := auth.ServerWithRoles.GetClusterNetworkingConfig(ctx)
	if err != nil {
		return nil, trace.Wrap(err)
	}
	netConfigV2, ok := netConfig.(*types.ClusterNetworkingConfigV2)
	if !ok {
		return nil, trace.BadParameter("unexpected type %T", netConfig)
	}
	return netConfigV2, nil
}

// SetClusterNetworkingConfig sets cluster networking configuration.
func (g *GRPCServer) SetClusterNetworkingConfig(ctx context.Context, netConfig *types.ClusterNetworkingConfigV2) (*emptypb.Empty, error) {
	auth, err := g.authenticate(ctx)
	if err != nil {
		return nil, trace.Wrap(err)
	}
	netConfig.SetOrigin(types.OriginDynamic)
	if err = auth.ServerWithRoles.SetClusterNetworkingConfig(ctx, netConfig); err != nil {
		return nil, trace.Wrap(err)
	}
	return &emptypb.Empty{}, nil
}

// ResetClusterNetworkingConfig resets cluster networking configuration to defaults.
func (g *GRPCServer) ResetClusterNetworkingConfig(ctx context.Context, _ *emptypb.Empty) (*emptypb.Empty, error) {
	auth, err := g.authenticate(ctx)
	if err != nil {
		return nil, trace.Wrap(err)
	}
	if err = auth.ServerWithRoles.ResetClusterNetworkingConfig(ctx); err != nil {
		return nil, trace.Wrap(err)
	}
	return &emptypb.Empty{}, nil
}

// GetSessionRecordingConfig gets session recording configuration.
func (g *GRPCServer) GetSessionRecordingConfig(ctx context.Context, _ *emptypb.Empty) (*types.SessionRecordingConfigV2, error) {
	auth, err := g.authenticate(ctx)
	if err != nil {
		return nil, trace.Wrap(err)
	}
	recConfig, err := auth.ServerWithRoles.GetSessionRecordingConfig(ctx)
	if err != nil {
		return nil, trace.Wrap(err)
	}
	recConfigV2, ok := recConfig.(*types.SessionRecordingConfigV2)
	if !ok {
		return nil, trace.BadParameter("unexpected type %T", recConfig)
	}
	return recConfigV2, nil
}

// SetSessionRecordingConfig sets session recording configuration.
func (g *GRPCServer) SetSessionRecordingConfig(ctx context.Context, recConfig *types.SessionRecordingConfigV2) (*emptypb.Empty, error) {
	auth, err := g.authenticate(ctx)
	if err != nil {
		return nil, trace.Wrap(err)
	}
	recConfig.SetOrigin(types.OriginDynamic)
	if err = auth.ServerWithRoles.SetSessionRecordingConfig(ctx, recConfig); err != nil {
		return nil, trace.Wrap(err)
	}
	return &emptypb.Empty{}, nil
}

// ResetSessionRecordingConfig resets session recording configuration to defaults.
func (g *GRPCServer) ResetSessionRecordingConfig(ctx context.Context, _ *emptypb.Empty) (*emptypb.Empty, error) {
	auth, err := g.authenticate(ctx)
	if err != nil {
		return nil, trace.Wrap(err)
	}
	if err = auth.ServerWithRoles.ResetSessionRecordingConfig(ctx); err != nil {
		return nil, trace.Wrap(err)
	}
	return &emptypb.Empty{}, nil
}

// GetAuthPreference gets cluster auth preference.
func (g *GRPCServer) GetAuthPreference(ctx context.Context, _ *emptypb.Empty) (*types.AuthPreferenceV2, error) {
	auth, err := g.authenticate(ctx)
	if err != nil {
		return nil, trace.Wrap(err)
	}
	authPref, err := auth.ServerWithRoles.GetAuthPreference(ctx)
	if err != nil {
		return nil, trace.Wrap(err)
	}
	authPrefV2, ok := authPref.(*types.AuthPreferenceV2)
	if !ok {
		return nil, trace.Wrap(trace.BadParameter("unexpected type %T", authPref))
	}
	return authPrefV2, nil
}

// SetAuthPreference sets cluster auth preference.
// Deprecated: Use Update/UpsertAuthPreference where appropriate.
func (g *GRPCServer) SetAuthPreference(ctx context.Context, authPref *types.AuthPreferenceV2) (*emptypb.Empty, error) {
	auth, err := g.authenticate(ctx)
	if err != nil {
		return nil, trace.Wrap(err)
	}
	authPref.SetOrigin(types.OriginDynamic)
	if err = auth.ServerWithRoles.SetAuthPreference(ctx, authPref); err != nil {
		return nil, trace.Wrap(err)
	}
	return &emptypb.Empty{}, nil
}

// ResetAuthPreference resets cluster auth preference to defaults.
func (g *GRPCServer) ResetAuthPreference(ctx context.Context, _ *emptypb.Empty) (*emptypb.Empty, error) {
	auth, err := g.authenticate(ctx)
	if err != nil {
		return nil, trace.Wrap(err)
	}
	if err = auth.ServerWithRoles.ResetAuthPreference(ctx); err != nil {
		return nil, trace.Wrap(err)
	}
	return &emptypb.Empty{}, nil
}

// StreamSessionEvents streams all events from a given session recording. An error is returned on the first
// channel if one is encountered. Otherwise the event channel is closed when the stream ends.
// The event channel is not closed on error to prevent race conditions in downstream select statements.
func (g *GRPCServer) StreamSessionEvents(req *authpb.StreamSessionEventsRequest, stream authpb.AuthService_StreamSessionEventsServer) error {
	auth, err := g.authenticate(stream.Context())
	if err != nil {
		return trace.Wrap(err)
	}

	c, e := auth.ServerWithRoles.StreamSessionEvents(stream.Context(), session.ID(req.SessionID), int64(req.StartIndex))

	for {
		select {
		case event, more := <-c:
			if !more {
				return nil
			}

			oneOf, err := apievents.ToOneOf(event)
			if err != nil {
				return trail.ToGRPC(trace.Wrap(err))
			}

			if err := stream.Send(oneOf); err != nil {
				return trail.ToGRPC(trace.Wrap(err))
			}
		case err := <-e:
			return trail.ToGRPC(trace.Wrap(err))
		}
	}
}

// GetNetworkRestrictions retrieves all the network restrictions (allow/deny lists).
func (g *GRPCServer) GetNetworkRestrictions(ctx context.Context, _ *emptypb.Empty) (*types.NetworkRestrictionsV4, error) {
	auth, err := g.authenticate(ctx)
	if err != nil {
		return nil, trail.ToGRPC(err)
	}
	nr, err := auth.ServerWithRoles.GetNetworkRestrictions(ctx)
	if err != nil {
		return nil, trail.ToGRPC(err)
	}
	restrictionsV4, ok := nr.(*types.NetworkRestrictionsV4)
	if !ok {
		return nil, trace.Wrap(trace.BadParameter("unexpected type %T", nr))
	}
	return restrictionsV4, nil
}

// SetNetworkRestrictions updates the network restrictions.
func (g *GRPCServer) SetNetworkRestrictions(ctx context.Context, nr *types.NetworkRestrictionsV4) (*emptypb.Empty, error) {
	auth, err := g.authenticate(ctx)
	if err != nil {
		return nil, trail.ToGRPC(err)
	}

	if err = auth.ServerWithRoles.SetNetworkRestrictions(ctx, nr); err != nil {
		return nil, trail.ToGRPC(err)
	}
	return &emptypb.Empty{}, nil
}

// DeleteNetworkRestrictions deletes the network restrictions.
func (g *GRPCServer) DeleteNetworkRestrictions(ctx context.Context, _ *emptypb.Empty) (*emptypb.Empty, error) {
	auth, err := g.authenticate(ctx)
	if err != nil {
		return nil, trail.ToGRPC(err)
	}

	if err = auth.ServerWithRoles.DeleteNetworkRestrictions(ctx); err != nil {
		return nil, trail.ToGRPC(err)
	}
	return &emptypb.Empty{}, nil
}

// GetEvents searches for events on the backend and sends them back in a response.
func (g *GRPCServer) GetEvents(ctx context.Context, req *authpb.GetEventsRequest) (*authpb.Events, error) {
	auth, err := g.authenticate(ctx)
	if err != nil {
		return nil, trace.Wrap(err)
	}

	rawEvents, lastkey, err := auth.ServerWithRoles.SearchEvents(ctx, events.SearchEventsRequest{
		From:       req.StartDate,
		To:         req.EndDate,
		EventTypes: req.EventTypes,
		Limit:      int(req.Limit),
		Order:      types.EventOrder(req.Order),
		StartKey:   req.StartKey,
	})
	if err != nil {
		return nil, trace.Wrap(err)
	}

	var res *authpb.Events = &authpb.Events{}

	encodedEvents := make([]*apievents.OneOf, 0, len(rawEvents))

	for _, rawEvent := range rawEvents {
		event, err := apievents.ToOneOf(rawEvent)
		if err != nil {
			return nil, trace.Wrap(err)
		}
		encodedEvents = append(encodedEvents, event)
	}

	res.Items = encodedEvents
	res.LastKey = lastkey
	return res, nil
}

// GetSessionEvents searches for session events on the backend and sends them back in a response.
func (g *GRPCServer) GetSessionEvents(ctx context.Context, req *authpb.GetSessionEventsRequest) (*authpb.Events, error) {
	auth, err := g.authenticate(ctx)
	if err != nil {
		return nil, trace.Wrap(err)
	}

	rawEvents, lastkey, err := auth.ServerWithRoles.SearchSessionEvents(ctx, events.SearchSessionEventsRequest{
		From:     req.StartDate,
		To:       req.EndDate,
		Limit:    int(req.Limit),
		Order:    types.EventOrder(req.Order),
		StartKey: req.StartKey,
	})
	if err != nil {
		return nil, trace.Wrap(err)
	}

	var res *authpb.Events = &authpb.Events{}

	encodedEvents := make([]*apievents.OneOf, 0, len(rawEvents))

	for _, rawEvent := range rawEvents {
		event, err := apievents.ToOneOf(rawEvent)
		if err != nil {
			return nil, trace.Wrap(err)
		}
		encodedEvents = append(encodedEvents, event)
	}

	res.Items = encodedEvents
	res.LastKey = lastkey
	return res, nil
}

// GetLock retrieves a lock by name.
func (g *GRPCServer) GetLock(ctx context.Context, req *authpb.GetLockRequest) (*types.LockV2, error) {
	auth, err := g.authenticate(ctx)
	if err != nil {
		return nil, trace.Wrap(err)
	}
	lock, err := auth.GetLock(ctx, req.Name)
	if err != nil {
		return nil, trace.Wrap(err)
	}
	lockV2, ok := lock.(*types.LockV2)
	if !ok {
		return nil, trace.Errorf("unexpected lock type %T", lock)
	}
	return lockV2, nil
}

// GetLocks gets all/in-force locks that match at least one of the targets when specified.
func (g *GRPCServer) GetLocks(ctx context.Context, req *authpb.GetLocksRequest) (*authpb.GetLocksResponse, error) {
	auth, err := g.authenticate(ctx)
	if err != nil {
		return nil, trace.Wrap(err)
	}
	targets := make([]types.LockTarget, 0, len(req.Targets))
	for _, targetPtr := range req.Targets {
		if targetPtr != nil {
			targets = append(targets, *targetPtr)
		}
	}
	locks, err := auth.GetLocks(ctx, req.InForceOnly, targets...)
	if err != nil {
		return nil, trace.Wrap(err)
	}
	lockV2s := make([]*types.LockV2, 0, len(locks))
	for _, lock := range locks {
		lockV2, ok := lock.(*types.LockV2)
		if !ok {
			return nil, trace.BadParameter("unexpected lock type %T", lock)
		}
		lockV2s = append(lockV2s, lockV2)
	}
	return &authpb.GetLocksResponse{
		Locks: lockV2s,
	}, nil
}

// UpsertLock upserts a lock.
func (g *GRPCServer) UpsertLock(ctx context.Context, lock *types.LockV2) (*emptypb.Empty, error) {
	auth, err := g.authenticate(ctx)
	if err != nil {
		return nil, trace.Wrap(err)
	}
	if err := auth.UpsertLock(ctx, lock); err != nil {
		return nil, trace.Wrap(err)
	}
	return &emptypb.Empty{}, nil
}

// DeleteLock deletes a lock.
func (g *GRPCServer) DeleteLock(ctx context.Context, req *authpb.DeleteLockRequest) (*emptypb.Empty, error) {
	auth, err := g.authenticate(ctx)
	if err != nil {
		return nil, trace.Wrap(err)
	}
	if err := auth.DeleteLock(ctx, req.Name); err != nil {
		return nil, trace.Wrap(err)
	}
	return &emptypb.Empty{}, nil
}

// ReplaceRemoteLocks replaces the set of locks associated with a remote cluster.
func (g *GRPCServer) ReplaceRemoteLocks(ctx context.Context, req *authpb.ReplaceRemoteLocksRequest) (*emptypb.Empty, error) {
	auth, err := g.authenticate(ctx)
	if err != nil {
		return nil, trace.Wrap(err)
	}
	locks := make([]types.Lock, 0, len(req.Locks))
	for _, lock := range req.Locks {
		locks = append(locks, lock)
	}
	if err := auth.ReplaceRemoteLocks(ctx, req.ClusterName, locks); err != nil {
		return nil, trace.Wrap(err)
	}
	return &emptypb.Empty{}, nil
}

// CreateApp creates a new application resource.
func (g *GRPCServer) CreateApp(ctx context.Context, app *types.AppV3) (*emptypb.Empty, error) {
	auth, err := g.authenticate(ctx)
	if err != nil {
		return nil, trace.Wrap(err)
	}
	if app.Origin() == "" {
		app.SetOrigin(types.OriginDynamic)
	}
	if err := auth.CreateApp(ctx, app); err != nil {
		return nil, trace.Wrap(err)
	}
	return &emptypb.Empty{}, nil
}

// UpdateApp updates existing application resource.
func (g *GRPCServer) UpdateApp(ctx context.Context, app *types.AppV3) (*emptypb.Empty, error) {
	auth, err := g.authenticate(ctx)
	if err != nil {
		return nil, trace.Wrap(err)
	}
	if app.Origin() == "" {
		app.SetOrigin(types.OriginDynamic)
	}
	if err := auth.UpdateApp(ctx, app); err != nil {
		return nil, trace.Wrap(err)
	}
	return &emptypb.Empty{}, nil
}

// GetApp returns the specified application resource.
func (g *GRPCServer) GetApp(ctx context.Context, req *types.ResourceRequest) (*types.AppV3, error) {
	auth, err := g.authenticate(ctx)
	if err != nil {
		return nil, trace.Wrap(err)
	}
	app, err := auth.GetApp(ctx, req.Name)
	if err != nil {
		return nil, trace.Wrap(err)
	}
	appV3, ok := app.(*types.AppV3)
	if !ok {
		return nil, trace.BadParameter("unsupported application type %T", app)
	}
	return appV3, nil
}

// GetApps returns all application resources.
func (g *GRPCServer) GetApps(ctx context.Context, _ *emptypb.Empty) (*types.AppV3List, error) {
	auth, err := g.authenticate(ctx)
	if err != nil {
		return nil, trace.Wrap(err)
	}
	apps, err := auth.GetApps(ctx)
	if err != nil {
		return nil, trace.Wrap(err)
	}
	var appsV3 []*types.AppV3
	for _, app := range apps {
		appV3, ok := app.(*types.AppV3)
		if !ok {
			return nil, trace.BadParameter("unsupported application type %T", app)
		}
		appsV3 = append(appsV3, appV3)
	}
	return &types.AppV3List{
		Apps: appsV3,
	}, nil
}

// DeleteApp removes the specified application resource.
func (g *GRPCServer) DeleteApp(ctx context.Context, req *types.ResourceRequest) (*emptypb.Empty, error) {
	auth, err := g.authenticate(ctx)
	if err != nil {
		return nil, trace.Wrap(err)
	}
	if err := auth.DeleteApp(ctx, req.Name); err != nil {
		return nil, trace.Wrap(err)
	}
	return &emptypb.Empty{}, nil
}

// DeleteAllApps removes all application resources.
func (g *GRPCServer) DeleteAllApps(ctx context.Context, _ *emptypb.Empty) (*emptypb.Empty, error) {
	auth, err := g.authenticate(ctx)
	if err != nil {
		return nil, trace.Wrap(err)
	}
	if err := auth.DeleteAllApps(ctx); err != nil {
		return nil, trace.Wrap(err)
	}
	return &emptypb.Empty{}, nil
}

// CreateDatabase creates a new database resource.
func (g *GRPCServer) CreateDatabase(ctx context.Context, database *types.DatabaseV3) (*emptypb.Empty, error) {
	auth, err := g.authenticate(ctx)
	if err != nil {
		return nil, trace.Wrap(err)
	}
	if database.Origin() == "" {
		database.SetOrigin(types.OriginDynamic)
	}
	if err := services.ValidateDatabase(database); err != nil {
		return nil, trace.Wrap(err)
	}
	if err := auth.CreateDatabase(ctx, database); err != nil {
		return nil, trace.Wrap(err)
	}
	return &emptypb.Empty{}, nil
}

// UpdateDatabase updates existing database resource.
func (g *GRPCServer) UpdateDatabase(ctx context.Context, database *types.DatabaseV3) (*emptypb.Empty, error) {
	auth, err := g.authenticate(ctx)
	if err != nil {
		return nil, trace.Wrap(err)
	}
	if database.Origin() == "" {
		database.SetOrigin(types.OriginDynamic)
	}
	if err := services.ValidateDatabase(database); err != nil {
		return nil, trace.Wrap(err)
	}
	if err := auth.UpdateDatabase(ctx, database); err != nil {
		return nil, trace.Wrap(err)
	}
	return &emptypb.Empty{}, nil
}

// GetDatabase returns the specified database resource.
func (g *GRPCServer) GetDatabase(ctx context.Context, req *types.ResourceRequest) (*types.DatabaseV3, error) {
	auth, err := g.authenticate(ctx)
	if err != nil {
		return nil, trace.Wrap(err)
	}
	database, err := auth.GetDatabase(ctx, req.Name)
	if err != nil {
		return nil, trace.Wrap(err)
	}
	databaseV3, ok := database.(*types.DatabaseV3)
	if !ok {
		return nil, trace.BadParameter("unsupported database type %T", database)
	}
	return databaseV3, nil
}

// GetDatabases returns all database resources.
func (g *GRPCServer) GetDatabases(ctx context.Context, _ *emptypb.Empty) (*types.DatabaseV3List, error) {
	auth, err := g.authenticate(ctx)
	if err != nil {
		return nil, trace.Wrap(err)
	}
	databases, err := auth.GetDatabases(ctx)
	if err != nil {
		return nil, trace.Wrap(err)
	}
	var databasesV3 []*types.DatabaseV3
	for _, database := range databases {
		databaseV3, ok := database.(*types.DatabaseV3)
		if !ok {
			return nil, trace.BadParameter("unsupported database type %T", database)
		}
		databasesV3 = append(databasesV3, databaseV3)
	}
	return &types.DatabaseV3List{
		Databases: databasesV3,
	}, nil
}

// DeleteDatabase removes the specified database.
func (g *GRPCServer) DeleteDatabase(ctx context.Context, req *types.ResourceRequest) (*emptypb.Empty, error) {
	auth, err := g.authenticate(ctx)
	if err != nil {
		return nil, trace.Wrap(err)
	}
	if err := auth.DeleteDatabase(ctx, req.Name); err != nil {
		return nil, trace.Wrap(err)
	}
	return &emptypb.Empty{}, nil
}

// DeleteAllDatabases removes all databases.
func (g *GRPCServer) DeleteAllDatabases(ctx context.Context, _ *emptypb.Empty) (*emptypb.Empty, error) {
	auth, err := g.authenticate(ctx)
	if err != nil {
		return nil, trace.Wrap(err)
	}
	if err := auth.DeleteAllDatabases(ctx); err != nil {
		return nil, trace.Wrap(err)
	}
	return &emptypb.Empty{}, nil
}

// GetWindowsDesktopServices returns all registered Windows desktop services.
func (g *GRPCServer) GetWindowsDesktopServices(ctx context.Context, req *emptypb.Empty) (*authpb.GetWindowsDesktopServicesResponse, error) {
	auth, err := g.authenticate(ctx)
	if err != nil {
		return nil, trace.Wrap(err)
	}
	windowsDesktopServices, err := auth.GetWindowsDesktopServices(ctx)
	if err != nil {
		return nil, trace.Wrap(err)
	}
	var services []*types.WindowsDesktopServiceV3
	for _, s := range windowsDesktopServices {
		service, ok := s.(*types.WindowsDesktopServiceV3)
		if !ok {
			return nil, trace.BadParameter("unexpected type %T", s)
		}
		services = append(services, service)
	}
	return &authpb.GetWindowsDesktopServicesResponse{
		Services: services,
	}, nil
}

// GetWindowsDesktopService returns a registered Windows desktop service by name.
func (g *GRPCServer) GetWindowsDesktopService(ctx context.Context, req *authpb.GetWindowsDesktopServiceRequest) (*authpb.GetWindowsDesktopServiceResponse, error) {
	auth, err := g.authenticate(ctx)
	if err != nil {
		return nil, trace.Wrap(err)
	}
	windowsDesktopService, err := auth.GetWindowsDesktopService(ctx, req.Name)
	if err != nil {
		return nil, trace.Wrap(err)
	}
	service, ok := windowsDesktopService.(*types.WindowsDesktopServiceV3)
	if !ok {
		return nil, trace.BadParameter("unexpected type %T", service)
	}
	return &authpb.GetWindowsDesktopServiceResponse{
		Service: service,
	}, nil
}

// UpsertWindowsDesktopService registers a new Windows desktop service.
func (g *GRPCServer) UpsertWindowsDesktopService(ctx context.Context, service *types.WindowsDesktopServiceV3) (*types.KeepAlive, error) {
	auth, err := g.authenticate(ctx)
	if err != nil {
		return nil, trace.Wrap(err)
	}

	// If Addr in the server is localhost, replace it with the address we see
	// from our end.
	//
	// Services that listen on "0.0.0.0:12345" will put that exact address in
	// the server.Addr field. It's not useful for other services that want to
	// connect to it (like a proxy). Remote address of the gRPC connection is
	// the closest thing we have to a public IP for the service.
	clientAddr, err := authz.ClientSrcAddrFromContext(ctx)
	if err != nil {
		g.Logger.WithError(err).Warn("error getting client address from context")
		return nil, status.Errorf(codes.FailedPrecondition, "client address not found in request context")
	}
	service.Spec.Addr = utils.ReplaceLocalhost(service.GetAddr(), clientAddr.String())

	keepAlive, err := auth.UpsertWindowsDesktopService(ctx, service)
	if err != nil {
		return nil, trace.Wrap(err)
	}
	return keepAlive, nil
}

// DeleteWindowsDesktopService removes the specified Windows desktop service.
func (g *GRPCServer) DeleteWindowsDesktopService(ctx context.Context, req *authpb.DeleteWindowsDesktopServiceRequest) (*emptypb.Empty, error) {
	auth, err := g.authenticate(ctx)
	if err != nil {
		return nil, trace.Wrap(err)
	}
	err = auth.DeleteWindowsDesktopService(ctx, req.GetName())
	if err != nil {
		return nil, trace.Wrap(err)
	}
	return &emptypb.Empty{}, nil
}

// DeleteAllWindowsDesktopServices removes all registered Windows desktop services.
func (g *GRPCServer) DeleteAllWindowsDesktopServices(ctx context.Context, _ *emptypb.Empty) (*emptypb.Empty, error) {
	auth, err := g.authenticate(ctx)
	if err != nil {
		return nil, trace.Wrap(err)
	}
	err = auth.DeleteAllWindowsDesktopServices(ctx)
	if err != nil {
		return nil, trace.Wrap(err)
	}
	return &emptypb.Empty{}, nil
}

// GetWindowsDesktops returns all registered Windows desktop hosts.
func (g *GRPCServer) GetWindowsDesktops(ctx context.Context, filter *types.WindowsDesktopFilter) (*authpb.GetWindowsDesktopsResponse, error) {
	auth, err := g.authenticate(ctx)
	if err != nil {
		return nil, trace.Wrap(err)
	}
	windowsDesktops, err := auth.GetWindowsDesktops(ctx, *filter)
	if err != nil {
		return nil, trace.Wrap(err)
	}
	var desktops []*types.WindowsDesktopV3
	for _, s := range windowsDesktops {
		desktop, ok := s.(*types.WindowsDesktopV3)
		if !ok {
			return nil, trace.BadParameter("unexpected type %T", s)
		}
		desktops = append(desktops, desktop)
	}
	return &authpb.GetWindowsDesktopsResponse{
		Desktops: desktops,
	}, nil
}

// CreateWindowsDesktop registers a new Windows desktop host.
func (g *GRPCServer) CreateWindowsDesktop(ctx context.Context, desktop *types.WindowsDesktopV3) (*emptypb.Empty, error) {
	auth, err := g.authenticate(ctx)
	if err != nil {
		return nil, trace.Wrap(err)
	}
	if err := auth.CreateWindowsDesktop(ctx, desktop); err != nil {
		return nil, trace.Wrap(err)
	}

	return &emptypb.Empty{}, nil
}

// UpdateWindowsDesktop updates an existing Windows desktop host.
func (g *GRPCServer) UpdateWindowsDesktop(ctx context.Context, desktop *types.WindowsDesktopV3) (*emptypb.Empty, error) {
	auth, err := g.authenticate(ctx)
	if err != nil {
		return nil, trace.Wrap(err)
	}
	if err := auth.UpdateWindowsDesktop(ctx, desktop); err != nil {
		return nil, trace.Wrap(err)
	}

	return &emptypb.Empty{}, nil
}

// UpsertWindowsDesktop updates a Windows desktop host, creating it if it doesn't exist.
func (g *GRPCServer) UpsertWindowsDesktop(ctx context.Context, desktop *types.WindowsDesktopV3) (*emptypb.Empty, error) {
	auth, err := g.authenticate(ctx)
	if err != nil {
		return nil, trace.Wrap(err)
	}
	if err := auth.UpsertWindowsDesktop(ctx, desktop); err != nil {
		return nil, trace.Wrap(err)
	}

	return &emptypb.Empty{}, nil
}

// DeleteWindowsDesktop removes the specified windows desktop host.
// Note: unlike GetWindowsDesktops, this will delete at-most one desktop.
// Passing an empty host ID will not trigger "delete all" behavior. To delete
// all desktops, use DeleteAllWindowsDesktops.
func (g *GRPCServer) DeleteWindowsDesktop(ctx context.Context, req *authpb.DeleteWindowsDesktopRequest) (*emptypb.Empty, error) {
	auth, err := g.authenticate(ctx)
	if err != nil {
		return nil, trace.Wrap(err)
	}
	err = auth.DeleteWindowsDesktop(ctx, req.GetHostID(), req.GetName())
	if err != nil {
		return nil, trace.Wrap(err)
	}
	return &emptypb.Empty{}, nil
}

// DeleteAllWindowsDesktops removes all registered Windows desktop hosts.
func (g *GRPCServer) DeleteAllWindowsDesktops(ctx context.Context, _ *emptypb.Empty) (*emptypb.Empty, error) {
	auth, err := g.authenticate(ctx)
	if err != nil {
		return nil, trace.Wrap(err)
	}
	err = auth.DeleteAllWindowsDesktops(ctx)
	if err != nil {
		return nil, trace.Wrap(err)
	}
	return &emptypb.Empty{}, nil
}

// GenerateWindowsDesktopCert generates client certificate for Windows RDP
// authentication.
func (g *GRPCServer) GenerateWindowsDesktopCert(ctx context.Context, req *authpb.WindowsDesktopCertRequest) (*authpb.WindowsDesktopCertResponse, error) {
	auth, err := g.authenticate(ctx)
	if err != nil {
		return nil, trace.Wrap(err)
	}
	response, err := auth.GenerateWindowsDesktopCert(ctx, req)
	if err != nil {
		return nil, trace.Wrap(err)
	}
	return response, nil
}

func (g *GRPCServer) GetDesktopBootstrapScript(ctx context.Context, _ *emptypb.Empty) (*authpb.DesktopBootstrapScriptResponse, error) {
	auth, err := g.authenticate(ctx)
	if err != nil {
		return nil, trace.Wrap(err)
	}

	res, err := auth.GetDesktopBootstrapScript(ctx)
	return res, trace.Wrap(err)
}

// ChangeUserAuthentication implements AuthService.ChangeUserAuthentication.
func (g *GRPCServer) ChangeUserAuthentication(ctx context.Context, req *authpb.ChangeUserAuthenticationRequest) (*authpb.ChangeUserAuthenticationResponse, error) {
	auth, err := g.authenticate(ctx)
	if err != nil {
		return nil, trace.Wrap(err)
	}

	res, err := auth.ServerWithRoles.ChangeUserAuthentication(ctx, req)
	return res, trace.Wrap(err)
}

// StartAccountRecovery is implemented by AuthService.StartAccountRecovery.
func (g *GRPCServer) StartAccountRecovery(ctx context.Context, req *authpb.StartAccountRecoveryRequest) (*types.UserTokenV3, error) {
	auth, err := g.authenticate(ctx)
	if err != nil {
		return nil, trace.Wrap(err)
	}

	resetToken, err := auth.ServerWithRoles.StartAccountRecovery(ctx, req)
	if err != nil {
		return nil, trace.Wrap(err)
	}

	r, ok := resetToken.(*types.UserTokenV3)
	if !ok {
		return nil, trace.BadParameter("unexpected UserToken type %T", resetToken)
	}

	return r, nil
}

// VerifyAccountRecovery is implemented by AuthService.VerifyAccountRecovery.
func (g *GRPCServer) VerifyAccountRecovery(ctx context.Context, req *authpb.VerifyAccountRecoveryRequest) (*types.UserTokenV3, error) {
	auth, err := g.authenticate(ctx)
	if err != nil {
		return nil, trace.Wrap(err)
	}

	approvedToken, err := auth.ServerWithRoles.VerifyAccountRecovery(ctx, req)
	if err != nil {
		return nil, trace.Wrap(err)
	}

	r, ok := approvedToken.(*types.UserTokenV3)
	if !ok {
		return nil, trace.BadParameter("unexpected UserToken type %T", approvedToken)
	}

	return r, nil
}

// CompleteAccountRecovery is implemented by AuthService.CompleteAccountRecovery.
func (g *GRPCServer) CompleteAccountRecovery(ctx context.Context, req *authpb.CompleteAccountRecoveryRequest) (*emptypb.Empty, error) {
	auth, err := g.authenticate(ctx)
	if err != nil {
		return nil, trace.Wrap(err)
	}

	err = auth.ServerWithRoles.CompleteAccountRecovery(ctx, req)
	return &emptypb.Empty{}, trace.Wrap(err)
}

// CreateAccountRecoveryCodes is implemented by AuthService.CreateAccountRecoveryCodes.
func (g *GRPCServer) CreateAccountRecoveryCodes(ctx context.Context, req *authpb.CreateAccountRecoveryCodesRequest) (*authpb.RecoveryCodes, error) {
	auth, err := g.authenticate(ctx)
	if err != nil {
		return nil, trace.Wrap(err)
	}

	res, err := auth.ServerWithRoles.CreateAccountRecoveryCodes(ctx, req)
	return res, trace.Wrap(err)
}

// GetAccountRecoveryToken is implemented by AuthService.GetAccountRecoveryToken.
func (g *GRPCServer) GetAccountRecoveryToken(ctx context.Context, req *authpb.GetAccountRecoveryTokenRequest) (*types.UserTokenV3, error) {
	auth, err := g.authenticate(ctx)
	if err != nil {
		return nil, trace.Wrap(err)
	}

	approvedToken, err := auth.ServerWithRoles.GetAccountRecoveryToken(ctx, req)
	if err != nil {
		return nil, trace.Wrap(err)
	}

	r, ok := approvedToken.(*types.UserTokenV3)
	if !ok {
		return nil, trace.BadParameter("unexpected UserToken type %T", approvedToken)
	}

	return r, nil
}

// GetAccountRecoveryCodes is implemented by AuthService.GetAccountRecoveryCodes.
func (g *GRPCServer) GetAccountRecoveryCodes(ctx context.Context, req *authpb.GetAccountRecoveryCodesRequest) (*authpb.RecoveryCodes, error) {
	auth, err := g.authenticate(ctx)
	if err != nil {
		return nil, trace.Wrap(err)
	}

	rc, err := auth.ServerWithRoles.GetAccountRecoveryCodes(ctx, req)
	if err != nil {
		return nil, trace.Wrap(err)
	}

	return rc, nil
}

// CreateAuthenticateChallenge is implemented by AuthService.CreateAuthenticateChallenge.
func (g *GRPCServer) CreateAuthenticateChallenge(ctx context.Context, req *authpb.CreateAuthenticateChallengeRequest) (*authpb.MFAAuthenticateChallenge, error) {
	actx, err := g.authenticate(ctx)
	if err != nil {
		return nil, trace.Wrap(err)
	}

	res, err := actx.ServerWithRoles.CreateAuthenticateChallenge(ctx, req)
	if err != nil {
		return nil, trace.Wrap(err)
	}

	return res, nil
}

// CreatePrivilegeToken is implemented by AuthService.CreatePrivilegeToken.
func (g *GRPCServer) CreatePrivilegeToken(ctx context.Context, req *authpb.CreatePrivilegeTokenRequest) (*types.UserTokenV3, error) {
	auth, err := g.authenticate(ctx)
	if err != nil {
		return nil, trace.Wrap(err)
	}

	token, err := auth.CreatePrivilegeToken(ctx, req)
	return token, trace.Wrap(err)
}

// CreateRegisterChallenge is implemented by AuthService.CreateRegisterChallenge.
func (g *GRPCServer) CreateRegisterChallenge(ctx context.Context, req *authpb.CreateRegisterChallengeRequest) (*authpb.MFARegisterChallenge, error) {
	actx, err := g.authenticate(ctx)
	if err != nil {
		return nil, trace.Wrap(err)
	}

	res, err := actx.ServerWithRoles.CreateRegisterChallenge(ctx, req)
	if err != nil {
		return nil, trace.Wrap(err)
	}

	return res, nil
}

// GenerateCertAuthorityCRL returns a CRL for a CA.
func (g *GRPCServer) GenerateCertAuthorityCRL(ctx context.Context, req *authpb.CertAuthorityRequest) (*authpb.CRL, error) {
	auth, err := g.authenticate(ctx)
	if err != nil {
		return nil, trace.Wrap(err)
	}
	crl, err := auth.GenerateCertAuthorityCRL(ctx, req.Type)
	if err != nil {
		return nil, trace.Wrap(err)
	}
	return &authpb.CRL{CRL: crl}, nil
}

// ListUnifiedResources retrieves a paginated list of unified resources.
func (g *GRPCServer) ListUnifiedResources(ctx context.Context, req *authpb.ListUnifiedResourcesRequest) (*authpb.ListUnifiedResourcesResponse, error) {
	auth, err := g.authenticate(ctx)
	if err != nil {
		return nil, trace.Wrap(err)
	}

	return auth.ListUnifiedResources(ctx, req)
}

// ListResources retrieves a paginated list of resources.
func (g *GRPCServer) ListResources(ctx context.Context, req *authpb.ListResourcesRequest) (*authpb.ListResourcesResponse, error) {
	auth, err := g.authenticate(ctx)
	if err != nil {
		return nil, trace.Wrap(err)
	}

	resp, err := auth.ListResources(ctx, *req)
	if err != nil {
		return nil, trace.Wrap(err)
	}

	paginatedResources, err := services.MakePaginatedResources(ctx, req.ResourceType, resp.Resources, nil /* requestable map */)
	if err != nil {
		return nil, trace.Wrap(err, "making paginated resources")
	}
	protoResp := &authpb.ListResourcesResponse{
		NextKey:    resp.NextKey,
		Resources:  paginatedResources,
		TotalCount: int32(resp.TotalCount),
	}

	return protoResp, nil
}

func (g *GRPCServer) GetSSHTargets(ctx context.Context, req *authpb.GetSSHTargetsRequest) (*authpb.GetSSHTargetsResponse, error) {
	auth, err := g.authenticate(ctx)
	if err != nil {
		return nil, trace.Wrap(err)
	}

	rsp, err := auth.ServerWithRoles.GetSSHTargets(ctx, req)
	if err != nil {
		return nil, trace.Wrap(err)
	}

	return rsp, nil
}

// CreateSessionTracker creates a tracker resource for an active session.
func (g *GRPCServer) CreateSessionTracker(ctx context.Context, req *authpb.CreateSessionTrackerRequest) (*types.SessionTrackerV1, error) {
	auth, err := g.authenticate(ctx)
	if err != nil {
		return nil, trace.Wrap(err)
	}

	if req.SessionTracker == nil {
		g.Errorf("Missing SessionTracker in CreateSessionTrackerRequest. This can be caused by an outdated Teleport node running against your cluster.")
		return nil, trace.BadParameter("missing SessionTracker from CreateSessionTrackerRequest")
	}

	tracker, err := auth.ServerWithRoles.CreateSessionTracker(ctx, req.SessionTracker)
	if err != nil {
		return nil, trace.Wrap(err)
	}

	v1, ok := tracker.(*types.SessionTrackerV1)
	if !ok {
		return nil, trace.BadParameter("unexpected session type %T", tracker)
	}

	return v1, nil
}

// GetSessionTracker returns the current state of a session tracker for an active session.
func (g *GRPCServer) GetSessionTracker(ctx context.Context, req *authpb.GetSessionTrackerRequest) (*types.SessionTrackerV1, error) {
	auth, err := g.authenticate(ctx)
	if err != nil {
		return nil, trace.Wrap(err)
	}
	session, err := auth.ServerWithRoles.GetSessionTracker(ctx, req.SessionID)
	if err != nil {
		return nil, trace.Wrap(err)
	}

	defined, ok := session.(*types.SessionTrackerV1)
	if !ok {
		return nil, trace.BadParameter("unexpected session type %T", session)
	}

	return defined, nil
}

// GetActiveSessionTrackers returns a list of active session trackers.
func (g *GRPCServer) GetActiveSessionTrackers(_ *emptypb.Empty, stream authpb.AuthService_GetActiveSessionTrackersServer) error {
	ctx := stream.Context()
	auth, err := g.authenticate(ctx)
	if err != nil {
		return trace.Wrap(err)
	}
	sessions, err := auth.ServerWithRoles.GetActiveSessionTrackers(ctx)
	if err != nil {
		return trace.Wrap(err)
	}

	for _, session := range sessions {
		defined, ok := session.(*types.SessionTrackerV1)
		if !ok {
			return trace.BadParameter("unexpected session type %T", session)
		}

		err := stream.Send(defined)
		if err != nil {
			return trace.Wrap(err)
		}
	}

	return nil
}

// GetActiveSessionTrackersWithFilter returns a list of active sessions filtered by a filter.
func (g *GRPCServer) GetActiveSessionTrackersWithFilter(filter *types.SessionTrackerFilter, stream authpb.AuthService_GetActiveSessionTrackersWithFilterServer) error {
	ctx := stream.Context()
	auth, err := g.authenticate(ctx)
	if err != nil {
		return trace.Wrap(err)
	}
	sessions, err := auth.ServerWithRoles.GetActiveSessionTrackersWithFilter(ctx, filter)
	if err != nil {
		return trace.Wrap(err)
	}

	for _, session := range sessions {
		defined, ok := session.(*types.SessionTrackerV1)
		if !ok {
			return trace.BadParameter("unexpected session type %T", session)
		}

		err := stream.Send(defined)
		if err != nil {
			return trace.Wrap(err)
		}
	}

	return nil
}

// RemoveSessionTracker removes a tracker resource for an active session.
func (g *GRPCServer) RemoveSessionTracker(ctx context.Context, req *authpb.RemoveSessionTrackerRequest) (*emptypb.Empty, error) {
	auth, err := g.authenticate(ctx)
	if err != nil {
		return nil, trace.Wrap(err)
	}
	err = auth.ServerWithRoles.RemoveSessionTracker(ctx, req.SessionID)
	if err != nil {
		return nil, trace.Wrap(err)
	}
	return &emptypb.Empty{}, nil
}

// UpdateSessionTracker updates a tracker resource for an active session.
func (g *GRPCServer) UpdateSessionTracker(ctx context.Context, req *authpb.UpdateSessionTrackerRequest) (*emptypb.Empty, error) {
	auth, err := g.authenticate(ctx)
	if err != nil {
		return nil, trace.Wrap(err)
	}
	err = auth.ServerWithRoles.UpdateSessionTracker(ctx, req)
	if err != nil {
		return nil, trace.Wrap(err)
	}
	return &emptypb.Empty{}, nil
}

// GetDomainName returns local auth domain of the current auth server.
func (g *GRPCServer) GetDomainName(ctx context.Context, req *emptypb.Empty) (*authpb.GetDomainNameResponse, error) {
	auth, err := g.authenticate(ctx)
	if err != nil {
		return nil, trace.Wrap(err)
	}
	dn, err := auth.ServerWithRoles.GetDomainName(ctx)
	if err != nil {
		return nil, trace.Wrap(err)
	}
	return &authpb.GetDomainNameResponse{
		DomainName: dn,
	}, nil
}

// GetClusterCACert returns the PEM-encoded TLS certs for the local cluster
// without signing keys. If the cluster has multiple TLS certs, they will all
// be appended.
func (g *GRPCServer) GetClusterCACert(
	ctx context.Context, req *emptypb.Empty,
) (*authpb.GetClusterCACertResponse, error) {
	auth, err := g.authenticate(ctx)
	if err != nil {
		return nil, trace.Wrap(err)
	}
	return auth.ServerWithRoles.GetClusterCACert(ctx)
}

// GetConnectionDiagnostic reads a connection diagnostic.
func (g *GRPCServer) GetConnectionDiagnostic(ctx context.Context, req *authpb.GetConnectionDiagnosticRequest) (*types.ConnectionDiagnosticV1, error) {
	auth, err := g.authenticate(ctx)
	if err != nil {
		return nil, trace.Wrap(err)
	}

	connectionDiagnostic, err := auth.ServerWithRoles.GetConnectionDiagnostic(ctx, req.Name)
	if err != nil {
		return nil, trace.Wrap(err)
	}

	connectionDiagnosticV1, ok := connectionDiagnostic.(*types.ConnectionDiagnosticV1)
	if !ok {
		return nil, trace.BadParameter("unexpected connection diagnostic type %T", connectionDiagnostic)
	}

	return connectionDiagnosticV1, nil
}

// CreateConnectionDiagnostic creates a connection diagnostic
func (g *GRPCServer) CreateConnectionDiagnostic(ctx context.Context, connectionDiagnostic *types.ConnectionDiagnosticV1) (*emptypb.Empty, error) {
	auth, err := g.authenticate(ctx)
	if err != nil {
		return nil, trace.Wrap(err)
	}

	if err := auth.ServerWithRoles.CreateConnectionDiagnostic(ctx, connectionDiagnostic); err != nil {
		return nil, trace.Wrap(err)
	}
	return &emptypb.Empty{}, nil
}

// SetInstaller sets the installer script resource
func (g *GRPCServer) SetInstaller(ctx context.Context, req *types.InstallerV1) (*emptypb.Empty, error) {
	auth, err := g.authenticate(ctx)
	if err != nil {
		return nil, trace.Wrap(err)
	}
	if err := auth.SetInstaller(ctx, req); err != nil {
		return nil, trace.Wrap(err)
	}
	return &emptypb.Empty{}, nil
}

func (g *GRPCServer) SetUIConfig(ctx context.Context, req *types.UIConfigV1) (*emptypb.Empty, error) {
	// TODO (avatus) send an audit event when SetUIConfig is called
	auth, err := g.authenticate(ctx)
	if err != nil {
		return nil, trace.Wrap(err)
	}
	if err := auth.SetUIConfig(ctx, req); err != nil {
		return nil, trace.Wrap(err)
	}
	return &emptypb.Empty{}, nil
}

func (g *GRPCServer) GetUIConfig(ctx context.Context, _ *emptypb.Empty) (*types.UIConfigV1, error) {
	auth, err := g.authenticate(ctx)
	if err != nil {
		return nil, trace.Wrap(err)
	}
	uiconfig, err := auth.ServerWithRoles.GetUIConfig(ctx)
	if err != nil {
		return nil, trace.Wrap(err)
	}
	uiconfigv1, ok := uiconfig.(*types.UIConfigV1)
	if !ok {
		return nil, trace.BadParameter("unexpected type %T", uiconfig)
	}
	return uiconfigv1, nil
}

func (g *GRPCServer) DeleteUIConfig(ctx context.Context, _ *emptypb.Empty) (*emptypb.Empty, error) {
	auth, err := g.authenticate(ctx)
	if err != nil {
		return nil, trace.Wrap(err)
	}
	if err := auth.DeleteUIConfig(ctx); err != nil {
		return nil, trace.Wrap(err)
	}
	return &emptypb.Empty{}, nil
}

// GetInstaller retrieves the installer script resource
func (g *GRPCServer) GetInstaller(ctx context.Context, req *types.ResourceRequest) (*types.InstallerV1, error) {
	auth, err := g.authenticate(ctx)
	if err != nil {
		return nil, trace.Wrap(err)
	}
	res, err := auth.GetInstaller(ctx, req.Name)
	if err != nil {
		if trace.IsNotFound(err) {
			switch req.Name {
			case installers.InstallerScriptName:
				return installer.DefaultInstaller, nil
			case installers.InstallerScriptNameAgentless:
				return installers.DefaultAgentlessInstaller, nil
			}
		}
		return nil, trace.Wrap(err)
	}
	inst, ok := res.(*types.InstallerV1)
	if !ok {
		return nil, trace.BadParameter("unexpected installer type %T", res)
	}
	return inst, nil
}

// GetInstallers returns all installer script resources registered in the cluster.
func (g *GRPCServer) GetInstallers(ctx context.Context, _ *emptypb.Empty) (*types.InstallerV1List, error) {
	auth, err := g.authenticate(ctx)
	if err != nil {
		return nil, trace.Wrap(err)
	}
	res, err := auth.GetInstallers(ctx)
	if err != nil {
		return nil, trace.Wrap(err)
	}
	var installersV1 []*types.InstallerV1
	defaultInstallers := map[string]*types.InstallerV1{
		types.DefaultInstallerScriptName:        installer.DefaultInstaller,
		installers.InstallerScriptNameAgentless: installers.DefaultAgentlessInstaller,
	}

	for _, inst := range res {
		instV1, ok := inst.(*types.InstallerV1)
		if !ok {
			return nil, trace.BadParameter("unsupported installer type %T", inst)
		}
		delete(defaultInstallers, inst.GetName())
		installersV1 = append(installersV1, instV1)
	}

	for _, inst := range defaultInstallers {
		installersV1 = append(installersV1, inst)
	}

	return &types.InstallerV1List{
		Installers: installersV1,
	}, nil
}

// DeleteInstaller sets the installer script resource to its default
func (g *GRPCServer) DeleteInstaller(ctx context.Context, req *types.ResourceRequest) (*emptypb.Empty, error) {
	auth, err := g.authenticate(ctx)
	if err != nil {
		return nil, trace.Wrap(err)
	}
	if err := auth.DeleteInstaller(ctx, req.Name); err != nil {
		return nil, trace.Wrap(err)
	}
	return &emptypb.Empty{}, nil
}

// DeleteALlInstallers deletes all the installers
func (g *GRPCServer) DeleteAllInstallers(ctx context.Context, _ *emptypb.Empty) (*emptypb.Empty, error) {
	auth, err := g.authenticate(ctx)
	if err != nil {
		return nil, trace.Wrap(err)
	}
	if err := auth.DeleteAllInstallers(ctx); err != nil {
		return nil, trace.Wrap(err)
	}
	return &emptypb.Empty{}, nil
}

// UpdateConnectionDiagnostic updates a connection diagnostic
func (g *GRPCServer) UpdateConnectionDiagnostic(ctx context.Context, connectionDiagnostic *types.ConnectionDiagnosticV1) (*emptypb.Empty, error) {
	auth, err := g.authenticate(ctx)
	if err != nil {
		return nil, trace.Wrap(err)
	}

	if err := auth.ServerWithRoles.UpdateConnectionDiagnostic(ctx, connectionDiagnostic); err != nil {
		return nil, trace.Wrap(err)
	}

	return &emptypb.Empty{}, nil
}

// AppendDiagnosticTrace updates a connection diagnostic
func (g *GRPCServer) AppendDiagnosticTrace(ctx context.Context, in *authpb.AppendDiagnosticTraceRequest) (*types.ConnectionDiagnosticV1, error) {
	auth, err := g.authenticate(ctx)
	if err != nil {
		return nil, trace.Wrap(err)
	}

	connectionDiagnostic, err := auth.ServerWithRoles.AppendDiagnosticTrace(ctx, in.Name, in.Trace)
	if err != nil {
		return nil, trace.Wrap(err)
	}

	connectionDiagnosticV1, ok := connectionDiagnostic.(*types.ConnectionDiagnosticV1)
	if !ok {
		return nil, trace.BadParameter("unexpected connection diagnostic type %T", connectionDiagnostic)
	}

	return connectionDiagnosticV1, nil
}

// GetKubernetesCluster returns the specified kubernetes cluster resource.
func (g *GRPCServer) GetKubernetesCluster(ctx context.Context, req *types.ResourceRequest) (*types.KubernetesClusterV3, error) {
	auth, err := g.authenticate(ctx)
	if err != nil {
		return nil, trace.Wrap(err)
	}
	kubeCluster, err := auth.GetKubernetesCluster(ctx, req.Name)
	if err != nil {
		return nil, trace.Wrap(err)
	}
	kubeClusterV3, ok := kubeCluster.(*types.KubernetesClusterV3)
	if !ok {
		return nil, trace.BadParameter("unsupported kubernetes cluster type %T", kubeCluster)
	}
	return kubeClusterV3, nil
}

// CreateKubernetesCluster creates a new kubernetes cluster resource.
func (g *GRPCServer) CreateKubernetesCluster(ctx context.Context, cluster *types.KubernetesClusterV3) (*emptypb.Empty, error) {
	auth, err := g.authenticate(ctx)
	if err != nil {
		return nil, trace.Wrap(err)
	}
	// if origin is not set, force it to be dynamic.
	if len(cluster.Origin()) == 0 {
		cluster.SetOrigin(types.OriginDynamic)
	}
	if err := auth.CreateKubernetesCluster(ctx, cluster); err != nil {
		return nil, trace.Wrap(err)
	}
	return &emptypb.Empty{}, nil
}

// UpdateKubernetesCluster updates existing kubernetes cluster resource.
func (g *GRPCServer) UpdateKubernetesCluster(ctx context.Context, cluster *types.KubernetesClusterV3) (*emptypb.Empty, error) {
	auth, err := g.authenticate(ctx)
	if err != nil {
		return nil, trace.Wrap(err)
	}
	// if origin is not set, force it to be dynamic.
	if len(cluster.Origin()) == 0 {
		cluster.SetOrigin(types.OriginDynamic)
	}
	if err := auth.UpdateKubernetesCluster(ctx, cluster); err != nil {
		return nil, trace.Wrap(err)
	}
	return &emptypb.Empty{}, nil
}

// GetKubernetesClusters returns all kubernetes cluster resources.
func (g *GRPCServer) GetKubernetesClusters(ctx context.Context, _ *emptypb.Empty) (*types.KubernetesClusterV3List, error) {
	auth, err := g.authenticate(ctx)
	if err != nil {
		return nil, trace.Wrap(err)
	}
	clusters, err := auth.GetKubernetesClusters(ctx)
	if err != nil {
		return nil, trace.Wrap(err)
	}

	kubeClusters := make([]*types.KubernetesClusterV3, 0, len(clusters))
	for _, cluster := range clusters {
		clusterV3, ok := cluster.(*types.KubernetesClusterV3)
		if !ok {
			return nil, trace.BadParameter("unsupported kube cluster type %T", cluster)
		}
		kubeClusters = append(kubeClusters, clusterV3)
	}
	return &types.KubernetesClusterV3List{
		KubernetesClusters: kubeClusters,
	}, nil
}

// DeleteKubernetesCluster removes the specified kubernetes cluster.
func (g *GRPCServer) DeleteKubernetesCluster(ctx context.Context, req *types.ResourceRequest) (*emptypb.Empty, error) {
	auth, err := g.authenticate(ctx)
	if err != nil {
		return nil, trace.Wrap(err)
	}
	if err := auth.DeleteKubernetesCluster(ctx, req.Name); err != nil {
		return nil, trace.Wrap(err)
	}
	return &emptypb.Empty{}, nil
}

// DeleteAllKubernetesClusters removes all kubernetes cluster.
func (g *GRPCServer) DeleteAllKubernetesClusters(ctx context.Context, _ *emptypb.Empty) (*emptypb.Empty, error) {
	auth, err := g.authenticate(ctx)
	if err != nil {
		return nil, trace.Wrap(err)
	}
	if err := auth.DeleteAllKubernetesClusters(ctx); err != nil {
		return nil, trace.Wrap(err)
	}
	return &emptypb.Empty{}, nil
}

func (g *GRPCServer) ChangePassword(ctx context.Context, req *authpb.ChangePasswordRequest) (*emptypb.Empty, error) {
	auth, err := g.authenticate(ctx)
	if err != nil {
		return nil, trace.Wrap(err)
	}
	if err := auth.ChangePassword(ctx, req); err != nil {
		return nil, trace.Wrap(err)
	}
	return &emptypb.Empty{}, nil
}

// SubmitUsageEvent submits an external usage event.
func (g *GRPCServer) SubmitUsageEvent(ctx context.Context, req *authpb.SubmitUsageEventRequest) (*emptypb.Empty, error) {
	auth, err := g.authenticate(ctx)
	if err != nil {
		return nil, trace.Wrap(err)
	}
	if err := auth.SubmitUsageEvent(ctx, req); err != nil {
		return nil, trace.Wrap(err)
	}
	return &emptypb.Empty{}, nil
}

// GetLicense returns the license used to start the auth server.
func (g *GRPCServer) GetLicense(ctx context.Context, req *authpb.GetLicenseRequest) (*authpb.GetLicenseResponse, error) {
	auth, err := g.authenticate(ctx)
	if err != nil {
		return nil, trace.Wrap(err)
	}
	license, err := auth.GetLicense(ctx)
	if err != nil {
		return nil, trace.Wrap(err)
	}
	return &authpb.GetLicenseResponse{
		License: []byte(license),
	}, nil
}

// ListReleases returns a list of Teleport Enterprise releases.
func (g *GRPCServer) ListReleases(ctx context.Context, req *authpb.ListReleasesRequest) (*authpb.ListReleasesResponse, error) {
	auth, err := g.authenticate(ctx)
	if err != nil {
		return nil, trace.Wrap(err)
	}
	releases, err := auth.ListReleases(ctx)
	if err != nil {
		return nil, trace.Wrap(err)
	}

	return &authpb.ListReleasesResponse{
		Releases: releases,
	}, nil
}

// ListSAMLIdPServiceProviders returns a paginated list of SAML IdP service provider resources.
func (g *GRPCServer) ListSAMLIdPServiceProviders(ctx context.Context, req *authpb.ListSAMLIdPServiceProvidersRequest) (*authpb.ListSAMLIdPServiceProvidersResponse, error) {
	auth, err := g.authenticate(ctx)
	if err != nil {
		return nil, trace.Wrap(err)
	}
	serviceProviders, nextKey, err := auth.ListSAMLIdPServiceProviders(ctx, int(req.GetLimit()), req.GetNextKey())
	if err != nil {
		return nil, trace.Wrap(err)
	}

	serviceProvidersV1 := make([]*types.SAMLIdPServiceProviderV1, len(serviceProviders))
	for i, sp := range serviceProviders {
		v1, ok := sp.(*types.SAMLIdPServiceProviderV1)
		if !ok {
			return nil, trace.BadParameter("unexpected SAML IdP service provider type %T", sp)
		}
		serviceProvidersV1[i] = v1
	}

	return &authpb.ListSAMLIdPServiceProvidersResponse{
		ServiceProviders: serviceProvidersV1,
		NextKey:          nextKey,
	}, nil
}

// GetSAMLIdPServiceProvider returns the specified SAML IdP service provider resources.
func (g *GRPCServer) GetSAMLIdPServiceProvider(ctx context.Context, req *authpb.GetSAMLIdPServiceProviderRequest) (*types.SAMLIdPServiceProviderV1, error) {
	auth, err := g.authenticate(ctx)
	if err != nil {
		return nil, trace.Wrap(err)
	}
	sp, err := auth.GetSAMLIdPServiceProvider(ctx, req.GetName())
	if err != nil {
		return nil, trace.Wrap(err)
	}

	serviceProviderV1, ok := sp.(*types.SAMLIdPServiceProviderV1)
	if !ok {
		return nil, trace.BadParameter("unexpected SAML IdP service provider type %T", sp)
	}

	return serviceProviderV1, nil
}

// CreateSAMLIdPServiceProvider creates a new SAML IdP service provider resource.
func (g *GRPCServer) CreateSAMLIdPServiceProvider(ctx context.Context, sp *types.SAMLIdPServiceProviderV1) (*emptypb.Empty, error) {
	auth, err := g.authenticate(ctx)
	if err != nil {
		return nil, trace.Wrap(err)
	}
	return &emptypb.Empty{}, trace.Wrap(auth.CreateSAMLIdPServiceProvider(ctx, sp))
}

// UpdateSAMLIdPServiceProvider updates an existing SAML IdP service provider resource.
func (g *GRPCServer) UpdateSAMLIdPServiceProvider(ctx context.Context, sp *types.SAMLIdPServiceProviderV1) (*emptypb.Empty, error) {
	auth, err := g.authenticate(ctx)
	if err != nil {
		return nil, trace.Wrap(err)
	}
	return &emptypb.Empty{}, trace.Wrap(auth.UpdateSAMLIdPServiceProvider(ctx, sp))
}

// DeleteSAMLIdPServiceProvider removes the specified SAML IdP service provider resource.
func (g *GRPCServer) DeleteSAMLIdPServiceProvider(ctx context.Context, req *authpb.DeleteSAMLIdPServiceProviderRequest) (*emptypb.Empty, error) {
	auth, err := g.authenticate(ctx)
	if err != nil {
		return nil, trace.Wrap(err)
	}
	return &emptypb.Empty{}, trace.Wrap(auth.DeleteSAMLIdPServiceProvider(ctx, req.GetName()))
}

// DeleteAllSAMLIdPServiceProviders removes all SAML IdP service providers.
func (g *GRPCServer) DeleteAllSAMLIdPServiceProviders(ctx context.Context, _ *emptypb.Empty) (*emptypb.Empty, error) {
	auth, err := g.authenticate(ctx)
	if err != nil {
		return nil, trace.Wrap(err)
	}
	return &emptypb.Empty{}, trace.Wrap(auth.DeleteAllSAMLIdPServiceProviders(ctx))
}

// ListUserGroups returns a paginated list of user group resources.
func (g *GRPCServer) ListUserGroups(ctx context.Context, req *authpb.ListUserGroupsRequest) (*authpb.ListUserGroupsResponse, error) {
	auth, err := g.authenticate(ctx)
	if err != nil {
		return nil, trace.Wrap(err)
	}
	userGroups, nextKey, err := auth.ListUserGroups(ctx, int(req.GetLimit()), req.GetNextKey())
	if err != nil {
		return nil, trace.Wrap(err)
	}

	userGroupsV1 := make([]*types.UserGroupV1, len(userGroups))
	for i, g := range userGroups {
		v1, ok := g.(*types.UserGroupV1)
		if !ok {
			return nil, trace.BadParameter("unexpected user group type %T", g)
		}
		userGroupsV1[i] = v1
	}

	return &authpb.ListUserGroupsResponse{
		UserGroups: userGroupsV1,
		NextKey:    nextKey,
	}, nil
}

// GetUserGroup returns the specified user group resources.
func (g *GRPCServer) GetUserGroup(ctx context.Context, req *authpb.GetUserGroupRequest) (*types.UserGroupV1, error) {
	auth, err := g.authenticate(ctx)
	if err != nil {
		return nil, trace.Wrap(err)
	}
	sp, err := auth.GetUserGroup(ctx, req.GetName())
	if err != nil {
		return nil, trace.Wrap(err)
	}

	serviceProviderV1, ok := sp.(*types.UserGroupV1)
	if !ok {
		return nil, trace.BadParameter("unexpected user group type %T", sp)
	}

	return serviceProviderV1, nil
}

// CreateUserGroup creates a new user group resource.
func (g *GRPCServer) CreateUserGroup(ctx context.Context, sp *types.UserGroupV1) (*emptypb.Empty, error) {
	auth, err := g.authenticate(ctx)
	if err != nil {
		return nil, trace.Wrap(err)
	}
	return &emptypb.Empty{}, trace.Wrap(auth.CreateUserGroup(ctx, sp))
}

// UpdateUserGroup updates an existing user group resource.
func (g *GRPCServer) UpdateUserGroup(ctx context.Context, sp *types.UserGroupV1) (*emptypb.Empty, error) {
	auth, err := g.authenticate(ctx)
	if err != nil {
		return nil, trace.Wrap(err)
	}
	return &emptypb.Empty{}, trace.Wrap(auth.UpdateUserGroup(ctx, sp))
}

// DeleteUserGroup removes the specified user group resource.
func (g *GRPCServer) DeleteUserGroup(ctx context.Context, req *authpb.DeleteUserGroupRequest) (*emptypb.Empty, error) {
	auth, err := g.authenticate(ctx)
	if err != nil {
		return nil, trace.Wrap(err)
	}
	return &emptypb.Empty{}, trace.Wrap(auth.DeleteUserGroup(ctx, req.GetName()))
}

// DeleteAllUserGroups removes all user groups.
func (g *GRPCServer) DeleteAllUserGroups(ctx context.Context, _ *emptypb.Empty) (*emptypb.Empty, error) {
	auth, err := g.authenticate(ctx)
	if err != nil {
		return nil, trace.Wrap(err)
	}
	return &emptypb.Empty{}, trace.Wrap(auth.DeleteAllUserGroups(ctx))
}

// UpdateHeadlessAuthenticationState updates a headless authentication state.
func (g *GRPCServer) UpdateHeadlessAuthenticationState(ctx context.Context, req *authpb.UpdateHeadlessAuthenticationStateRequest) (*emptypb.Empty, error) {
	auth, err := g.authenticate(ctx)
	if err != nil {
		return &emptypb.Empty{}, trace.Wrap(err)
	}

	err = auth.UpdateHeadlessAuthenticationState(ctx, req.Id, req.State, req.MfaResponse)
	return &emptypb.Empty{}, trace.Wrap(err)
}

// GetHeadlessAuthentication retrieves a headless authentication.
func (g *GRPCServer) GetHeadlessAuthentication(ctx context.Context, req *authpb.GetHeadlessAuthenticationRequest) (*types.HeadlessAuthentication, error) {
	auth, err := g.authenticate(ctx)
	if err != nil {
		return nil, trace.Wrap(err)
	}

	// First, try to retrieve the headless authentication directly if it already exists.
	if ha, err := auth.GetHeadlessAuthentication(ctx, req.Id); err == nil {
		return ha, nil
	} else if !trace.IsNotFound(err) {
		return nil, trace.Wrap(err)
	}

	// If the headless authentication doesn't exist yet, the headless login process may be waiting
	// for the user to create a stub to authorize the insert.
	if err := auth.UpsertHeadlessAuthenticationStub(ctx); err != nil {
		return nil, trace.Wrap(err)
	}

	// Force a short request timeout to prevent GetHeadlessAuthenticationFromWatcher
	// from waiting indefinitely for a nonexistent headless authentication. This is
	// useful for cases when the headless link/command is copied incorrectly or is
	// run with the wrong user.
	timeout := 5 * time.Second
	ctx, cancel := context.WithTimeout(ctx, timeout)
	defer cancel()

	// Wait for the login process to insert the actual headless authentication details.
	authReq, err := auth.GetHeadlessAuthenticationFromWatcher(ctx, req.Id)
	return authReq, trace.Wrap(err)
}

// WatchPendingHeadlessAuthentications watches the backend for pending headless authentication requests for the user.
func (g *GRPCServer) WatchPendingHeadlessAuthentications(_ *emptypb.Empty, stream authpb.AuthService_WatchPendingHeadlessAuthenticationsServer) error {
	auth, err := g.authenticate(stream.Context())
	if err != nil {
		return trace.Wrap(err)
	}

	watcher, err := auth.WatchPendingHeadlessAuthentications(stream.Context())
	if err != nil {
		return trace.Wrap(err)
	}
	defer watcher.Close()

	stubErr := make(chan error)
	go func() {
		stubErr <- auth.MaintainHeadlessAuthenticationStub(stream.Context())
	}()

	for {
		select {
		case err := <-stubErr:
			return trace.Wrap(err)
		case <-stream.Context().Done():
			return nil
		case <-watcher.Done():
			return watcher.Error()
		case event := <-watcher.Events():
			out, err := client.EventToGRPC(event)
			if err != nil {
				return trace.Wrap(err)
			}

			size := float64(proto.Size(out))
			watcherEventsEmitted.WithLabelValues(resourceLabel(event)).Observe(size)
			watcherEventSizes.Observe(size)

			if err := stream.Send(out); err != nil {
				return trace.Wrap(err)
			}
		}
	}
}

// ExportUpgradeWindows is used to load derived upgrade window values for agents that
// need to export schedules to external upgraders.
func (g *GRPCServer) ExportUpgradeWindows(ctx context.Context, req *authpb.ExportUpgradeWindowsRequest) (*authpb.ExportUpgradeWindowsResponse, error) {
	auth, err := g.authenticate(ctx)
	if err != nil {
		return nil, trace.Wrap(err)
	}

	rsp, err := auth.ExportUpgradeWindows(ctx, *req)
	if err != nil {
		return nil, trace.Wrap(err)
	}

	return &rsp, nil
}

// GetClusterMaintenanceConfig gets the current maintenance config singleton.
func (g *GRPCServer) GetClusterMaintenanceConfig(ctx context.Context, _ *emptypb.Empty) (*types.ClusterMaintenanceConfigV1, error) {
	auth, err := g.authenticate(ctx)
	if err != nil {
		return nil, trace.Wrap(err)
	}

	cmc, err := auth.GetClusterMaintenanceConfig(ctx)
	if err != nil {
		return nil, trace.Wrap(err)
	}

	rsp, ok := cmc.(*types.ClusterMaintenanceConfigV1)
	if !ok {
		return nil, trace.BadParameter("unexpected maintenance config type %T", cmc)
	}

	return rsp, nil
}

// UpdateClusterMaintenanceConfig updates the current maintenance config singleton.
func (g *GRPCServer) UpdateClusterMaintenanceConfig(ctx context.Context, cmc *types.ClusterMaintenanceConfigV1) (*emptypb.Empty, error) {
	auth, err := g.authenticate(ctx)
	if err != nil {
		return nil, trace.Wrap(err)
	}

	if err := auth.UpdateClusterMaintenanceConfig(ctx, cmc); err != nil {
		return nil, trace.Wrap(err)
	}

	return &emptypb.Empty{}, nil
}

// DeleteClusterMaintenanceConfig deletes the current maintenance config singleton.
func (g *GRPCServer) DeleteClusterMaintenanceConfig(ctx context.Context, _ *emptypb.Empty) (*emptypb.Empty, error) {
	auth, err := g.authenticate(ctx)
	if err != nil {
		return nil, trace.Wrap(err)
	}

	if err := auth.DeleteClusterMaintenanceConfig(ctx); err != nil {
		return nil, trace.Wrap(err)
	}

	return &emptypb.Empty{}, nil
}

// GetBackend returns the backend from the underlying auth server.
func (g *GRPCServer) GetBackend() backend.Backend {
	return g.AuthServer.bk
}

// GRPCServerConfig specifies gRPC server configuration
type GRPCServerConfig struct {
	// APIConfig is gRPC server API configuration
	APIConfig
	// TLS is gRPC server config
	TLS *tls.Config
	// Middleware is the request TLS client authenticator
	Middleware *Middleware
	// UnaryInterceptors is the gRPC unary interceptor chain.
	UnaryInterceptors []grpc.UnaryServerInterceptor
	// StreamInterceptors is the gRPC stream interceptor chain.
	StreamInterceptors []grpc.StreamServerInterceptor
}

// CheckAndSetDefaults checks and sets default values
func (cfg *GRPCServerConfig) CheckAndSetDefaults() error {
	if cfg.TLS == nil {
		return trace.BadParameter("missing parameter TLS")
	}
	if cfg.UnaryInterceptors == nil {
		return trace.BadParameter("missing parameter UnaryInterceptors")
	}
	if cfg.StreamInterceptors == nil {
		return trace.BadParameter("missing parameter StreamInterceptors")
	}
	if cfg.Middleware == nil {
		return trace.BadParameter("missing parameter Middleware")
	}
	return nil
}

// NewGRPCServer returns a new instance of gRPC server
func NewGRPCServer(cfg GRPCServerConfig) (*GRPCServer, error) {
	err := metrics.RegisterPrometheusCollectors(heartbeatConnectionsReceived, watcherEventsEmitted, watcherEventSizes, connectedResources)
	if err != nil {
		return nil, trace.Wrap(err)
	}

	if err := cfg.CheckAndSetDefaults(); err != nil {
		return nil, trace.Wrap(err)
	}
	log.Debugf("gRPC(SERVER): keep alive %v count: %v.", cfg.KeepAlivePeriod, cfg.KeepAliveCount)

	// httplib.TLSCreds are explicitly used instead of credentials.NewTLS because the latter
	// modifies the tls.Config.NextProtos which causes problems due to multiplexing on the auth
	// listener.
	creds, err := NewTransportCredentials(TransportCredentialsConfig{
		TransportCredentials: &httplib.TLSCreds{Config: cfg.TLS},
		UserGetter:           cfg.Middleware,
		GetAuthPreference:    cfg.AuthServer.Cache.GetAuthPreference,
		Clock:                cfg.AuthServer.clock,
	})
	if err != nil {
		return nil, trace.Wrap(err)
	}

	server := grpc.NewServer(
		grpc.Creds(creds),
		grpc.ChainUnaryInterceptor(cfg.UnaryInterceptors...),
		grpc.ChainStreamInterceptor(cfg.StreamInterceptors...),
		grpc.KeepaliveParams(
			keepalive.ServerParameters{
				Time:    cfg.KeepAlivePeriod,
				Timeout: cfg.KeepAlivePeriod * time.Duration(cfg.KeepAliveCount),
			},
		),
		grpc.KeepaliveEnforcementPolicy(
			keepalive.EnforcementPolicy{
				MinTime:             cfg.KeepAlivePeriod,
				PermitWithoutStream: true,
			},
		),
		grpc.MaxConcurrentStreams(defaults.GRPCMaxConcurrentStreams),
	)

	usersService, err := usersv1.NewService(usersv1.ServiceConfig{
		Authorizer: cfg.Authorizer,
		Cache:      cfg.AuthServer.Cache,
		Backend:    cfg.AuthServer.Services,
		Emitter:    cfg.Emitter,
		Reporter:   cfg.AuthServer.Services.UsageReporter,
		Clock:      cfg.AuthServer.GetClock(),
	})
	if err != nil {
		return nil, trace.Wrap(err)
	}
	userspb.RegisterUsersServiceServer(server, usersService)

	presenceService, err := presencev1.NewService(presencev1.ServiceConfig{
		Authorizer: cfg.Authorizer,
		AuthServer: cfg.AuthServer,
		Backend:    cfg.AuthServer.Services,
		Emitter:    cfg.Emitter,
		Reporter:   cfg.AuthServer.Services.UsageReporter,
		Clock:      cfg.AuthServer.GetClock(),
	})
	if err != nil {
		return nil, trace.Wrap(err)
	}
	presencev1pb.RegisterPresenceServiceServer(server, presenceService)

	botService, err := machineidv1.NewBotService(machineidv1.BotServiceConfig{
		Authorizer: cfg.Authorizer,
		Cache:      cfg.AuthServer.Cache,
		Backend:    cfg.AuthServer.Services,
		Reporter:   cfg.AuthServer.Services.UsageReporter,
		Emitter:    cfg.Emitter,
		Clock:      cfg.AuthServer.GetClock(),
	})
	if err != nil {
		return nil, trace.Wrap(err, "creating bot service")
	}
	machineidv1pb.RegisterBotServiceServer(server, botService)

	botInstanceService, err := machineidv1.NewBotInstanceService(machineidv1.BotInstanceServiceConfig{
		Authorizer: cfg.Authorizer,
		Backend:    cfg.AuthServer.Services.BotInstance,
		Clock:      cfg.AuthServer.GetClock(),
	})
	if err != nil {
		return nil, trace.Wrap(err, "creating bot instance service")
	}
	machineidv1pb.RegisterBotInstanceServiceServer(server, botInstanceService)

	workloadIdentityService, err := machineidv1.NewWorkloadIdentityService(machineidv1.WorkloadIdentityServiceConfig{
		Authorizer: cfg.Authorizer,
		Cache:      cfg.AuthServer.Cache,
		Reporter:   cfg.AuthServer.Services.UsageReporter,
		Emitter:    cfg.Emitter,
		Clock:      cfg.AuthServer.GetClock(),
		KeyStore:   cfg.AuthServer.keyStore,
	})
	if err != nil {
		return nil, trace.Wrap(err, "creating workload identity service")
	}
	machineidv1pb.RegisterWorkloadIdentityServiceServer(server, workloadIdentityService)

	dbObjectImportRuleService, err := dbobjectimportrulev1.NewDatabaseObjectImportRuleService(dbobjectimportrulev1.DatabaseObjectImportRuleServiceConfig{
		Authorizer: cfg.Authorizer,
		Backend:    cfg.AuthServer.Services,
	})
	if err != nil {
		return nil, trace.Wrap(err, "creating database objectImportRule service")
	}
	dbobjectimportrulev12.RegisterDatabaseObjectImportRuleServiceServer(server, dbObjectImportRuleService)

	dbObjectService, err := dbobjectv1.NewDatabaseObjectService(dbobjectv1.DatabaseObjectServiceConfig{
		Authorizer: cfg.Authorizer,
		Backend:    cfg.AuthServer.Services,
	})
	if err != nil {
		return nil, trace.Wrap(err, "creating database object service")
	}
	dbobjectpb.RegisterDatabaseObjectServiceServer(server, dbObjectService)

	authServer := &GRPCServer{
		APIConfig: cfg.APIConfig,
		Entry: logrus.WithFields(logrus.Fields{
			teleport.ComponentKey: teleport.Component(teleport.ComponentAuth, teleport.ComponentGRPC),
		}),
		server:          server,
		usersService:    usersService,
		botService:      botService,
		presenceService: presenceService,
	}

	if en := os.Getenv("TELEPORT_UNSTABLE_CREATEAUDITSTREAM_INFLIGHT_LIMIT"); en != "" {
		inflightLimit, err := strconv.ParseInt(en, 10, 64)
		if err != nil {
			log.Error("Failed to parse the TELEPORT_UNSTABLE_CREATEAUDITSTREAM_INFLIGHT_LIMIT envvar, limit will not be enforced.")
			inflightLimit = -1
		}
		if inflightLimit == 0 {
			log.Warn("TELEPORT_UNSTABLE_CREATEAUDITSTREAM_INFLIGHT_LIMIT is set to 0, no CreateAuditStream RPCs will be allowed.")
		}
		metrics.RegisterPrometheusCollectors(
			createAuditStreamAcceptedTotalMetric,
			createAuditStreamRejectedTotalMetric,
			createAuditStreamLimitMetric,
		)
		createAuditStreamLimitMetric.Set(float64(inflightLimit))
		if inflightLimit >= 0 {
			authServer.createAuditStreamSemaphore = make(chan struct{}, inflightLimit)
		}
	}

	authpb.RegisterAuthServiceServer(server, authServer)
	collectortracepb.RegisterTraceServiceServer(server, authServer)
	auditlogpb.RegisterAuditLogServiceServer(server, authServer)

	trust, err := trustv1.NewService(&trustv1.ServiceConfig{
		Authorizer: cfg.Authorizer,
		Cache:      cfg.AuthServer.Cache,
		Backend:    cfg.AuthServer.Services,
		AuthServer: cfg.AuthServer,
	})
	if err != nil {
		return nil, trace.Wrap(err)
	}
	trustpb.RegisterTrustServiceServer(server, trust)

	// create server with no-op role to pass to JoinService server
	serverWithNopRole, err := serverWithNopRole(cfg)
	if err != nil {
		return nil, trace.Wrap(err)
	}
	joinServiceServer := joinserver.NewJoinServiceGRPCServer(serverWithNopRole)
	authpb.RegisterJoinServiceServer(server, joinServiceServer)

	oktaServiceServer, err := okta.NewService(okta.ServiceConfig{
		Backend:    cfg.AuthServer.bk,
		Authorizer: cfg.Authorizer,
	})
	if err != nil {
		return nil, trace.Wrap(err)
	}
	oktapb.RegisterOktaServiceServer(server, oktaServiceServer)

	integrationServiceServer, err := integrationService.NewService(&integrationService.ServiceConfig{
		Authorizer:      cfg.Authorizer,
		Backend:         cfg.AuthServer.Services,
		Cache:           cfg.AuthServer.Cache,
		KeyStoreManager: cfg.AuthServer.GetKeyStore(),
		Clock:           cfg.AuthServer.clock,
		Emitter:         cfg.Emitter,
	})
	if err != nil {
		return nil, trace.Wrap(err)
	}
	integrationpb.RegisterIntegrationServiceServer(server, integrationServiceServer)

	integrationAWSOIDCServiceServer, err := integrationService.NewAWSOIDCService(&integrationService.AWSOIDCServiceConfig{
		Authorizer:            cfg.Authorizer,
		IntegrationService:    integrationServiceServer,
		Cache:                 cfg.AuthServer,
		ProxyPublicAddrGetter: cfg.AuthServer.getProxyPublicAddr,
		Clock:                 cfg.AuthServer.clock,
	})
	if err != nil {
		return nil, trace.Wrap(err)
	}
	integrationpb.RegisterAWSOIDCServiceServer(server, integrationAWSOIDCServiceServer)

	discoveryConfig, err := discoveryconfigv1.NewService(discoveryconfigv1.ServiceConfig{
		Authorizer: cfg.Authorizer,
		Backend:    cfg.AuthServer.Services,
		Clock:      cfg.AuthServer.clock,
		Emitter:    cfg.Emitter,
	})
	if err != nil {
		return nil, trace.Wrap(err)
	}
	discoveryconfigpb.RegisterDiscoveryConfigServiceServer(server, discoveryConfig)

	crownJewel, err := crownjewelv1.NewService(crownjewelv1.ServiceConfig{
		Authorizer: cfg.Authorizer,
		Backend:    cfg.AuthServer.Services,
		Reader:     cfg.AuthServer.Cache,
	})
	if err != nil {
		return nil, trace.Wrap(err)
	}
	crownjewelpb.RegisterCrownJewelServiceServer(server, crownJewel)

	// Initialize and register the user preferences service.
	userPreferencesSrv, err := userpreferencesv1.NewService(&userpreferencesv1.ServiceConfig{
		Backend:    cfg.AuthServer.Services,
		Authorizer: cfg.Authorizer,
	})
	if err != nil {
		return nil, trace.Wrap(err)
	}
	userpreferencespb.RegisterUserPreferencesServiceServer(server, userPreferencesSrv)

	// Initialize and register the user login state service.
	userLoginState, err := local.NewUserLoginStateService(cfg.AuthServer.bk)
	if err != nil {
		return nil, trace.Wrap(err)
	}

	userLoginStateServer, err := userloginstate.NewService(userloginstate.ServiceConfig{
		Authorizer:      cfg.Authorizer,
		UserLoginStates: userLoginState,
	})
	if err != nil {
		return nil, trace.Wrap(err)
	}
	userloginstatev1.RegisterUserLoginStateServiceServer(server, userLoginStateServer)

	clusterConfigService, err := clusterconfigv1.NewService(clusterconfigv1.ServiceConfig{
		Cache:      cfg.AuthServer.Cache,
		Backend:    cfg.AuthServer.Services,
		Authorizer: cfg.Authorizer,
		Emitter:    cfg.Emitter,
		AccessGraph: clusterconfigv1.AccessGraphConfig{
			Enabled:  cfg.APIConfig.AccessGraph.Enabled,
			CA:       cfg.APIConfig.AccessGraph.CA,
			Address:  cfg.APIConfig.AccessGraph.Address,
			Insecure: cfg.APIConfig.AccessGraph.Insecure,
		},
		ReadOnlyCache: cfg.AuthServer.ReadOnlyCache,
	})
	if err != nil {
		return nil, trace.Wrap(err)
	}

	clusterconfigpb.RegisterClusterConfigServiceServer(server, clusterConfigService)

	// Initialize and register the Kubernetes waiting container service.
	kubeWaitingContsServer, err := kubewaitingcontainerv1.NewService(kubewaitingcontainerv1.ServiceConfig{
		Authorizer: cfg.Authorizer,
		Backend:    cfg.AuthServer.Services,
		Cache:      cfg.AuthServer.Cache,
	})
	if err != nil {
		return nil, trace.Wrap(err)
	}
	kubewaitingcontainerpb.RegisterKubeWaitingContainersServiceServer(server, kubeWaitingContsServer)

	accessMonitoringRuleServer, err := accessmonitoringrulesv1.NewService(&accessmonitoringrulesv1.ServiceConfig{
		Authorizer: cfg.Authorizer,
		Backend:    cfg.AuthServer.Services,
		Cache:      cfg.AuthServer.Cache,
	})
	if err != nil {
		return nil, trace.Wrap(err)
	}
	accessmonitoringrules.RegisterAccessMonitoringRulesServiceServer(server, accessMonitoringRuleServer)

	// Initialize and register the notifications service.
	notificationsServer, err := notifications.NewService(notifications.ServiceConfig{
		Authorizer:              cfg.Authorizer,
		Backend:                 cfg.AuthServer.Services,
		Clock:                   cfg.AuthServer.GetClock(),
		UserNotificationCache:   cfg.AuthServer.UserNotificationCache,
		GlobalNotificationCache: cfg.AuthServer.GlobalNotificationCache,
	})
	if err != nil {
		return nil, trace.Wrap(err)
	}
	notificationsv1.RegisterNotificationServiceServer(server, notificationsServer)

	vnetConfigStorage, err := local.NewVnetConfigService(cfg.AuthServer.bk)
	if err != nil {
		return nil, trace.Wrap(err)
	}
	vnetConfigServiceServer := vnetconfig.NewService(vnetConfigStorage, cfg.Authorizer)
	vnet.RegisterVnetConfigServiceServer(server, vnetConfigServiceServer)

<<<<<<< HEAD
	autoUpdateStorage, err := local.NewClusterAutoUpdateService(cfg.AuthServer.bk)
	if err != nil {
		return nil, trace.Wrap(err)
	}
	autoUpdateServiceServer := autoupd.NewService(autoUpdateStorage, cfg.Authorizer)
	autoupdate.RegisterAutoUpdateServiceServer(server, autoUpdateServiceServer)
=======
	staticHostUserServer, err := statichostuserv1.NewService(statichostuserv1.ServiceConfig{
		Authorizer: cfg.Authorizer,
		Backend:    cfg.AuthServer.Services,
		Cache:      cfg.AuthServer.Cache,
	})
	if err != nil {
		return nil, trace.Wrap(err)
	}
	userprovisioningpb.RegisterStaticHostUsersServiceServer(server, staticHostUserServer)
>>>>>>> a47041bd

	// Only register the service if this is an open source build. Enterprise builds
	// register the actual service via an auth plugin, if we register here then all
	// Enterprise builds would fail with a duplicate service registered error.
	if cfg.PluginRegistry == nil || !cfg.PluginRegistry.IsRegistered("auth.enterprise") {
		loginrulepb.RegisterLoginRuleServiceServer(server, loginrule.NotImplementedService{})
	}

	return authServer, nil
}

func serverWithNopRole(cfg GRPCServerConfig) (*ServerWithRoles, error) {
	clusterName, err := cfg.AuthServer.GetClusterName()
	if err != nil {
		return nil, trace.Wrap(err)
	}
	nopRole := authz.BuiltinRole{
		Role:        types.RoleNop,
		Username:    string(types.RoleNop),
		ClusterName: clusterName.GetClusterName(),
	}
	recConfig, err := cfg.AuthServer.GetSessionRecordingConfig(context.Background())
	if err != nil {
		return nil, trace.Wrap(err)
	}
	nopCtx, err := authz.ContextForBuiltinRole(nopRole, recConfig)
	if err != nil {
		return nil, trace.Wrap(err)
	}
	return &ServerWithRoles{
		authServer: cfg.AuthServer,
		context:    *nopCtx,
		alog:       cfg.AuthServer,
	}, nil
}

type grpcContext struct {
	*authz.Context
	*ServerWithRoles
}

// authenticate extracts authentication context and returns initialized auth server
func (g *GRPCServer) authenticate(ctx context.Context) (*grpcContext, error) {
	// HTTPS server expects auth context to be set by the auth middleware
	authContext, err := g.Authorizer.Authorize(ctx)
	if err != nil {
		return nil, trace.Wrap(err)
	}
	return &grpcContext{
		Context: authContext,
		ServerWithRoles: &ServerWithRoles{
			authServer: g.AuthServer,
			context:    *authContext,
			alog:       g.AuthServer,
		},
	}, nil
}

// GetUnstructuredEvents searches for events on the backend and sends them back in an unstructured format.
func (g *GRPCServer) GetUnstructuredEvents(ctx context.Context, req *auditlogpb.GetUnstructuredEventsRequest) (*auditlogpb.EventsUnstructured, error) {
	auth, err := g.authenticate(ctx)
	if err != nil {
		return nil, trace.Wrap(err)
	}

	rawEvents, lastkey, err := auth.ServerWithRoles.SearchEvents(ctx, events.SearchEventsRequest{
		From:       req.StartDate.AsTime(),
		To:         req.EndDate.AsTime(),
		EventTypes: req.EventTypes,
		Limit:      int(req.Limit),
		Order:      types.EventOrder(req.Order),
		StartKey:   req.StartKey,
	})
	if err != nil {
		return nil, trace.Wrap(err)
	}

	unstructuredEvents := make([]*auditlogpb.EventUnstructured, 0, len(rawEvents))
	for _, event := range rawEvents {
		unstructuredEvent, err := apievents.ToUnstructured(event)
		if err != nil {
			return nil, trace.Wrap(err)
		}
		unstructuredEvents = append(unstructuredEvents, unstructuredEvent)
	}

	return &auditlogpb.EventsUnstructured{
		Items:   unstructuredEvents,
		LastKey: lastkey,
	}, nil
}

// StreamUnstructuredSessionEvents streams all events from a given session recording as an unstructured format.
func (g *GRPCServer) StreamUnstructuredSessionEvents(req *auditlogpb.StreamUnstructuredSessionEventsRequest, stream auditlogpb.AuditLogService_StreamUnstructuredSessionEventsServer) error {
	auth, err := g.authenticate(stream.Context())
	if err != nil {
		return trace.Wrap(err)
	}

	c, e := auth.ServerWithRoles.StreamSessionEvents(stream.Context(), session.ID(req.SessionId), int64(req.StartIndex))

	for {
		select {
		case event, more := <-c:
			if !more {
				return nil
			}
			// convert event to JSON
			eventJson, err := apievents.ToUnstructured(event)
			if err != nil {
				return trail.ToGRPC(trace.Wrap(err))
			}
			if err := stream.Send(eventJson); err != nil {
				return trail.ToGRPC(trace.Wrap(err))
			}
		case err := <-e:
			return trail.ToGRPC(trace.Wrap(err))
		}
	}
}<|MERGE_RESOLUTION|>--- conflicted
+++ resolved
@@ -5413,14 +5413,6 @@
 	vnetConfigServiceServer := vnetconfig.NewService(vnetConfigStorage, cfg.Authorizer)
 	vnet.RegisterVnetConfigServiceServer(server, vnetConfigServiceServer)
 
-<<<<<<< HEAD
-	autoUpdateStorage, err := local.NewClusterAutoUpdateService(cfg.AuthServer.bk)
-	if err != nil {
-		return nil, trace.Wrap(err)
-	}
-	autoUpdateServiceServer := autoupd.NewService(autoUpdateStorage, cfg.Authorizer)
-	autoupdate.RegisterAutoUpdateServiceServer(server, autoUpdateServiceServer)
-=======
 	staticHostUserServer, err := statichostuserv1.NewService(statichostuserv1.ServiceConfig{
 		Authorizer: cfg.Authorizer,
 		Backend:    cfg.AuthServer.Services,
@@ -5430,7 +5422,13 @@
 		return nil, trace.Wrap(err)
 	}
 	userprovisioningpb.RegisterStaticHostUsersServiceServer(server, staticHostUserServer)
->>>>>>> a47041bd
+
+	autoUpdateStorage, err := local.NewClusterAutoUpdateService(cfg.AuthServer.bk)
+	if err != nil {
+		return nil, trace.Wrap(err)
+	}
+	autoUpdateServiceServer := autoupd.NewService(autoUpdateStorage, cfg.Authorizer)
+	autoupdate.RegisterAutoUpdateServiceServer(server, autoUpdateServiceServer)
 
 	// Only register the service if this is an open source build. Enterprise builds
 	// register the actual service via an auth plugin, if we register here then all
