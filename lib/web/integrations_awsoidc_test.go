/*
 * Teleport
 * Copyright (C) 2023  Gravitational, Inc.
 *
 * This program is free software: you can redistribute it and/or modify
 * it under the terms of the GNU Affero General Public License as published by
 * the Free Software Foundation, either version 3 of the License, or
 * (at your option) any later version.
 *
 * This program is distributed in the hope that it will be useful,
 * but WITHOUT ANY WARRANTY; without even the implied warranty of
 * MERCHANTABILITY or FITNESS FOR A PARTICULAR PURPOSE.  See the
 * GNU Affero General Public License for more details.
 *
 * You should have received a copy of the GNU Affero General Public License
 * along with this program.  If not, see <http://www.gnu.org/licenses/>.
 */

package web

import (
	"context"
	"encoding/base64"
	"fmt"
	"net/url"
	"strings"
	"testing"

	"github.com/google/go-cmp/cmp"
	"github.com/google/go-cmp/cmp/cmpopts"
	"github.com/google/uuid"
	"github.com/gravitational/trace"
	"github.com/stretchr/testify/require"

	"github.com/gravitational/teleport/api"
	"github.com/gravitational/teleport/api/client/proto"
	integrationv1 "github.com/gravitational/teleport/api/gen/proto/go/teleport/integration/v1"
	"github.com/gravitational/teleport/api/types"
	"github.com/gravitational/teleport/lib/integrations/awsoidc"
	"github.com/gravitational/teleport/lib/services"
	"github.com/gravitational/teleport/lib/web/ui"
)

func TestBuildDeployServiceConfigureIAMScript(t *testing.T) {
	t.Parallel()
	isBadParamErrFn := func(tt require.TestingT, err error, i ...any) {
		require.True(tt, trace.IsBadParameter(err), "expected bad parameter, got %v", err)
	}

	ctx := context.Background()
	env := newWebPack(t, 1)

	// Unauthenticated client for script downloading.
	publicClt := env.proxies[0].newClient(t)
	pathVars := []string{
		"webapi",
		"scripts",
		"integrations",
		"configure",
		"deployservice-iam.sh",
	}
	endpoint := publicClt.Endpoint(pathVars...)

	tests := []struct {
		name                 string
		reqRelativeURL       string
		reqQuery             url.Values
		errCheck             require.ErrorAssertionFunc
		expectedTeleportArgs string
	}{
		{
			name: "valid",
			reqQuery: url.Values{
				"awsAccountID":    []string{"123456789012"},
				"awsRegion":       []string{"us-east-1"},
				"role":            []string{"myRole"},
				"taskRole":        []string{"taskRole"},
				"integrationName": []string{"myintegration"},
			},
			errCheck: require.NoError,
			expectedTeleportArgs: "integration configure deployservice-iam " +
				`--cluster=localhost ` +
				`--name=myintegration ` +
				`--aws-region=us-east-1 ` +
				`--role=myRole ` +
				`--task-role=taskRole ` +
				"--aws-account-id=123456789012",
		},
		{
			name: "valid with symbols in role",
			reqQuery: url.Values{
				"awsAccountID":    []string{"123456789012"},
				"awsRegion":       []string{"us-east-1"},
				"role":            []string{"Test+1=2,3.4@5-6_7"},
				"taskRole":        []string{"taskRole"},
				"integrationName": []string{"myintegration"},
			},
			errCheck: require.NoError,
			expectedTeleportArgs: "integration configure deployservice-iam " +
				`--cluster=localhost ` +
				`--name=myintegration ` +
				`--aws-region=us-east-1 ` +
				`--role=Test\+1=2,3.4\@5-6_7 ` +
				`--task-role=taskRole ` +
				"--aws-account-id=123456789012",
		},
		{
			name: "missing aws-region",
			reqQuery: url.Values{
				"awsAccountID":    []string{"123456789012"},
				"role":            []string{"myRole"},
				"taskRole":        []string{"taskRole"},
				"integrationName": []string{"myintegration"},
			},
			errCheck: isBadParamErrFn,
		},
		{
			name: "missing role",
			reqQuery: url.Values{
				"awsAccountID":    []string{"123456789012"},
				"awsRegion":       []string{"us-east-1"},
				"taskRole":        []string{"taskRole"},
				"integrationName": []string{"myintegration"},
			},
			errCheck: isBadParamErrFn,
		},
		{
			name: "missing task role",
			reqQuery: url.Values{
				"awsAccountID":    []string{"123456789012"},
				"awsRegion":       []string{"us-east-1"},
				"role":            []string{"role"},
				"integrationName": []string{"myintegration"},
			},
			errCheck: isBadParamErrFn,
		},
		{
			name: "missing integration name",
			reqQuery: url.Values{
				"awsAccountID": []string{"123456789012"},
				"awsRegion":    []string{"us-east-1"},
				"role":         []string{"role"},
				"taskRole":     []string{"taskRole"},
			},
			errCheck: isBadParamErrFn,
		},
		{
			name: "missing account id",
			reqQuery: url.Values{
				"awsRegion":       []string{"us-east-1"},
				"role":            []string{"role"},
				"taskRole":        []string{"taskRole"},
				"integrationName": []string{"myintegration"},
			},
			errCheck: isBadParamErrFn,
		},
	}

	for _, tc := range tests {
		tc := tc
		t.Run(tc.name, func(t *testing.T) {
			resp, err := publicClt.Get(ctx, endpoint, tc.reqQuery)
			tc.errCheck(t, err)
			if err != nil {
				return
			}

			require.Contains(t, string(resp.Bytes()),
				fmt.Sprintf("teleportArgs='%s'\n", tc.expectedTeleportArgs),
			)
		})
	}
}

func TestBuildEICEConfigureIAMScript(t *testing.T) {
	t.Parallel()
	isBadParamErrFn := func(tt require.TestingT, err error, i ...any) {
		require.True(tt, trace.IsBadParameter(err), "expected bad parameter, got %v", err)
	}

	ctx := context.Background()
	env := newWebPack(t, 1)

	// Unauthenticated client for script downloading.
	publicClt := env.proxies[0].newClient(t)
	pathVars := []string{
		"webapi",
		"scripts",
		"integrations",
		"configure",
		"eice-iam.sh",
	}
	endpoint := publicClt.Endpoint(pathVars...)

	tests := []struct {
		name                 string
		reqRelativeURL       string
		reqQuery             url.Values
		errCheck             require.ErrorAssertionFunc
		expectedTeleportArgs string
	}{
		{
			name: "valid",
			reqQuery: url.Values{
				"awsRegion":    []string{"us-east-1"},
				"role":         []string{"myRole"},
				"awsAccountID": []string{"123456789012"},
			},
			errCheck: require.NoError,
			expectedTeleportArgs: "integration configure eice-iam " +
				"--aws-region=us-east-1 " +
				"--role=myRole " +
				"--aws-account-id=123456789012",
		},
		{
			name: "valid with symbols in role",
			reqQuery: url.Values{
				"awsRegion":    []string{"us-east-1"},
				"role":         []string{"Test+1=2,3.4@5-6_7"},
				"awsAccountID": []string{"123456789012"},
			},
			errCheck: require.NoError,
			expectedTeleportArgs: "integration configure eice-iam " +
				"--aws-region=us-east-1 " +
				"--role=Test\\+1=2,3.4\\@5-6_7 " +
				"--aws-account-id=123456789012",
		},
		{
			name: "missing aws-region",
			reqQuery: url.Values{
				"role":         []string{"myRole"},
				"awsAccountID": []string{"123456789012"},
			},
			errCheck: isBadParamErrFn,
		},
		{
			name: "missing account id",
			reqQuery: url.Values{
				"awsRegion": []string{"us-east-1"},
				"role":      []string{"myRole"},
			},
			errCheck: isBadParamErrFn,
		},
		{
			name: "missing role",
			reqQuery: url.Values{
				"awsRegion":    []string{"us-east-1"},
				"awsAccountID": []string{"123456789012"},
			},
			errCheck: isBadParamErrFn,
		},
		{
			name: "trying to inject escape sequence into query params",
			reqQuery: url.Values{
				"awsRegion":    []string{"'; rm -rf /tmp/dir; echo '"},
				"role":         []string{"role"},
				"awsAccountID": []string{"123456789012"},
			},
			errCheck: isBadParamErrFn,
		},
	}

	for _, tc := range tests {
		tc := tc
		t.Run(tc.name, func(t *testing.T) {
			resp, err := publicClt.Get(ctx, endpoint, tc.reqQuery)
			tc.errCheck(t, err)
			if err != nil {
				return
			}

			require.Contains(t, string(resp.Bytes()),
				fmt.Sprintf("teleportArgs='%s'\n", tc.expectedTeleportArgs),
			)
		})
	}
}

func TestBuildEC2SSMIAMScript(t *testing.T) {
	t.Parallel()
	isBadParamErrFn := func(tt require.TestingT, err error, i ...any) {
		require.True(tt, trace.IsBadParameter(err), "expected bad parameter, got %v", err)
	}

	ctx := context.Background()
	env := newWebPack(t, 1)

	proxyPublicURL := env.proxies[0].webURL.String()

	// Unauthenticated client for script downloading.
	publicClt := env.proxies[0].newClient(t)
	pathVars := []string{
		"webapi",
		"scripts",
		"integrations",
		"configure",
		"ec2-ssm-iam.sh",
	}
	endpoint := publicClt.Endpoint(pathVars...)

	tests := []struct {
		name                 string
		reqRelativeURL       string
		reqQuery             url.Values
		errCheck             require.ErrorAssertionFunc
		expectedTeleportArgs string
	}{
		{
			name: "valid",
			reqQuery: url.Values{
				"awsRegion":       []string{"us-east-1"},
				"role":            []string{"myRole"},
				"ssmDocument":     []string{"TeleportDiscoveryInstallerTest"},
				"integrationName": []string{"my-integration"},
				"awsAccountID":    []string{"123456789012"},
			},
			errCheck: require.NoError,
			expectedTeleportArgs: "integration configure ec2-ssm-iam " +
				"--role=myRole " +
				"--aws-region=us-east-1 " +
				"--ssm-document-name=TeleportDiscoveryInstallerTest " +
				"--proxy-public-url=" + proxyPublicURL + " " +
				"--cluster=localhost " +
				"--name=my-integration " +
				"--aws-account-id=123456789012",
		},
		{
			name: "valid with symbols in role",
			reqQuery: url.Values{
				"awsRegion":       []string{"us-east-1"},
				"role":            []string{"Test+1=2,3.4@5-6_7"},
				"ssmDocument":     []string{"TeleportDiscoveryInstallerTest"},
				"integrationName": []string{"my-integration"},
				"awsAccountID":    []string{"123456789012"},
			},
			errCheck: require.NoError,
			expectedTeleportArgs: "integration configure ec2-ssm-iam " +
				"--role=Test\\+1=2,3.4\\@5-6_7 " +
				"--aws-region=us-east-1 " +
				"--ssm-document-name=TeleportDiscoveryInstallerTest " +
				"--proxy-public-url=" + proxyPublicURL + " " +
				"--cluster=localhost " +
				"--name=my-integration " +
				"--aws-account-id=123456789012",
		},
		{
			name: "missing aws-region",
			reqQuery: url.Values{
				"role":         []string{"myRole"},
				"ssmDocument":  []string{"TeleportDiscoveryInstallerTest"},
				"awsAccountID": []string{"123456789012"},
			},
			errCheck: isBadParamErrFn,
		},
		{
			name: "missing role",
			reqQuery: url.Values{
				"awsRegion":    []string{"us-east-1"},
				"ssmDocument":  []string{"TeleportDiscoveryInstallerTest"},
				"awsAccountID": []string{"123456789012"},
			},
			errCheck: isBadParamErrFn,
		},
		{
			name: "missing ssm document",
			reqQuery: url.Values{
				"awsRegion":    []string{"us-east-1"},
				"role":         []string{"myRole"},
				"awsAccountID": []string{"123456789012"},
			},
			errCheck: isBadParamErrFn,
		},
		{
			name: "missing account id",
			reqQuery: url.Values{
				"awsRegion":   []string{"us-east-1"},
				"role":        []string{"myRole"},
				"ssmDocument": []string{"TeleportDiscoveryInstallerTest"},
			},
			errCheck: isBadParamErrFn,
		},
		{
			name: "trying to inject escape sequence into query params",
			reqQuery: url.Values{
				"awsRegion":    []string{"'; rm -rf /tmp/dir; echo '"},
				"role":         []string{"role"},
				"ssmDocument":  []string{"TeleportDiscoveryInstallerTest"},
				"awsAccountID": []string{"123456789012"},
			},
			errCheck: isBadParamErrFn,
		},
	}

	for _, tc := range tests {
		tc := tc
		t.Run(tc.name, func(t *testing.T) {
			resp, err := publicClt.Get(ctx, endpoint, tc.reqQuery)
			tc.errCheck(t, err)
			if err != nil {
				return
			}

			require.Contains(t, string(resp.Bytes()),
				fmt.Sprintf("teleportArgs='%s'\n", tc.expectedTeleportArgs),
			)
		})
	}
}

func TestBuildAWSAppAccessConfigureIAMScript(t *testing.T) {
	t.Parallel()
	isBadParamErrFn := func(tt require.TestingT, err error, i ...any) {
		require.True(tt, trace.IsBadParameter(err), "expected bad parameter, got %v", err)
	}

	ctx := context.Background()
	env := newWebPack(t, 1)

	// Unauthenticated client for script downloading.
	anonymousHTTPClient := env.proxies[0].newClient(t)
	pathVars := []string{
		"webapi",
		"scripts",
		"integrations",
		"configure",
		"aws-app-access-iam.sh",
	}
	endpoint := anonymousHTTPClient.Endpoint(pathVars...)

	tests := []struct {
		name                 string
		reqRelativeURL       string
		reqQuery             url.Values
		errCheck             require.ErrorAssertionFunc
		expectedTeleportArgs string
	}{
		{
			name: "valid",
			reqQuery: url.Values{
				"awsRegion": []string{"us-east-1"},
				"role":      []string{"myRole"},
			},
			errCheck: require.NoError,
			expectedTeleportArgs: "integration configure aws-app-access-iam " +
				"--role=myRole",
		},
		{
			name: "valid with symbols in role",
			reqQuery: url.Values{
				"role": []string{"Test+1=2,3.4@5-6_7"},
			},
			errCheck: require.NoError,
			expectedTeleportArgs: "integration configure aws-app-access-iam " +
				"--role=Test\\+1=2,3.4\\@5-6_7",
		},
		{
			name:     "missing role",
			reqQuery: url.Values{},
			errCheck: isBadParamErrFn,
		},
		{
			name: "trying to inject escape sequence into query params",
			reqQuery: url.Values{
				"role": []string{"'; rm -rf /tmp/dir; echo '"},
			},
			errCheck: isBadParamErrFn,
		},
	}

	for _, tc := range tests {
		t.Run(tc.name, func(t *testing.T) {
			resp, err := anonymousHTTPClient.Get(ctx, endpoint, tc.reqQuery)
			tc.errCheck(t, err)
			if err != nil {
				return
			}

			require.Contains(t, string(resp.Bytes()),
				fmt.Sprintf("teleportArgs='%s'\n", tc.expectedTeleportArgs),
			)
		})
	}
}

func TestBuildEKSConfigureIAMScript(t *testing.T) {
	t.Parallel()
	isBadParamErrFn := func(tt require.TestingT, err error, i ...any) {
		require.True(tt, trace.IsBadParameter(err), "expected bad parameter, got %v", err)
	}

	ctx := context.Background()
	env := newWebPack(t, 1)

	// Unauthenticated client for script downloading.
	publicClt := env.proxies[0].newClient(t)
	pathVars := []string{
		"webapi",
		"scripts",
		"integrations",
		"configure",
		"eks-iam.sh",
	}
	endpoint := publicClt.Endpoint(pathVars...)

	tests := []struct {
		name                 string
		reqRelativeURL       string
		reqQuery             url.Values
		errCheck             require.ErrorAssertionFunc
		expectedTeleportArgs string
	}{
		{
			name: "valid",
			reqQuery: url.Values{
				"awsRegion":    []string{"us-east-1"},
				"role":         []string{"myRole"},
				"awsAccountID": []string{"123456789012"},
			},
			errCheck: require.NoError,
			expectedTeleportArgs: "integration configure eks-iam " +
				"--aws-region=us-east-1 " +
				"--role=myRole " +
				"--aws-account-id=123456789012",
		},
		{
			name: "valid with symbols in role",
			reqQuery: url.Values{
				"awsRegion":    []string{"us-east-1"},
				"role":         []string{"Test+1=2,3.4@5-6_7"},
				"awsAccountID": []string{"123456789012"},
			},
			errCheck: require.NoError,
			expectedTeleportArgs: "integration configure eks-iam " +
				"--aws-region=us-east-1 " +
				"--role=Test\\+1=2,3.4\\@5-6_7 " +
				"--aws-account-id=123456789012",
		},
		{
			name: "missing aws-region",
			reqQuery: url.Values{
				"role":         []string{"myRole"},
				"awsAccountID": []string{"123456789012"},
			},
			errCheck: isBadParamErrFn,
		},
		{
			name: "missing account id",
			reqQuery: url.Values{
				"awsRegion": []string{"us-east-1"},
				"role":      []string{"myRole"},
			},
			errCheck: isBadParamErrFn,
		},
		{
			name: "missing role",
			reqQuery: url.Values{
				"awsRegion":    []string{"us-east-1"},
				"awsAccountID": []string{"123456789012"},
			},
			errCheck: isBadParamErrFn,
		},
		{
			name: "trying to inject escape sequence into query params",
			reqQuery: url.Values{
				"awsRegion":    []string{"'; rm -rf /tmp/dir; echo '"},
				"role":         []string{"role"},
				"awsAccountID": []string{"123456789012"},
			},
			errCheck: isBadParamErrFn,
		},
	}

	for _, tc := range tests {
		t.Run(tc.name, func(t *testing.T) {
			resp, err := publicClt.Get(ctx, endpoint, tc.reqQuery)
			tc.errCheck(t, err)
			if err != nil {
				return
			}

			require.Contains(t, string(resp.Bytes()),
				fmt.Sprintf("teleportArgs='%s'\n", tc.expectedTeleportArgs),
			)
		})
	}
}

func TestBuildAWSOIDCIdPConfigureScript(t *testing.T) {
	t.Parallel()
	isBadParamErrFn := func(tt require.TestingT, err error, i ...any) {
		require.True(tt, trace.IsBadParameter(err), "expected bad parameter, got %v", err)
	}

	ctx := context.Background()
	env := newWebPack(t, 1)
	proxyPublicURL := env.proxies[0].webURL

	// Unauthenticated client for script downloading.
	publicClt := env.proxies[0].newClient(t)
	pathVars := []string{
		"webapi",
		"scripts",
		"integrations",
		"configure",
		"awsoidc-idp.sh",
	}
	scriptEndpoint := publicClt.Endpoint(pathVars...)

	jwksEndpoint := publicClt.Endpoint(".well-known", "jwks-oidc")
	resp, err := publicClt.Get(ctx, jwksEndpoint, nil)
	require.NoError(t, err)
	jwksBase64 := base64.StdEncoding.EncodeToString(resp.Bytes())

	tests := []struct {
		name                 string
		reqRelativeURL       string
		reqQuery             url.Values
		errCheck             require.ErrorAssertionFunc
		expectedTeleportArgs string
	}{
		{
			name: "valid",
			reqQuery: url.Values{
				"awsRegion":       []string{"us-east-1"},
				"role":            []string{"myRole"},
				"integrationName": []string{"myintegration"},
				"s3Bucket":        []string{"my-bucket"},
				"s3Prefix":        []string{"prefix"},
				"policyPreset":    []string{"unspecified"},
			},
			errCheck: require.NoError,
			expectedTeleportArgs: "integration configure awsoidc-idp " +
				"--cluster=localhost " +
				"--name=myintegration " +
				"--role=myRole " +
				"--policy-preset=unspecified " +
				`--s3-bucket-uri=s3://my-bucket/prefix ` +
				"--s3-jwks-base64=" + jwksBase64,
		},
		{
			name: "valid with proxy endpoint",
			reqQuery: url.Values{
				"awsRegion":       []string{"us-east-1"},
				"role":            []string{"myRole"},
				"integrationName": []string{"myintegration"},
				"policyPreset":    []string{"unspecified"},
			},
			errCheck: require.NoError,
			expectedTeleportArgs: "integration configure awsoidc-idp " +
				"--cluster=localhost " +
				"--name=myintegration " +
				"--role=myRole " +
				"--policy-preset=unspecified " +
				"--proxy-public-url=" + proxyPublicURL.String(),
		},
		{
			name: "valid with symbols in role",
			reqQuery: url.Values{
				"awsRegion":       []string{"us-east-1"},
				"role":            []string{"Test+1=2,3.4@5-6_7"},
				"integrationName": []string{"myintegration"},
				"s3Bucket":        []string{"my-bucket"},
				"s3Prefix":        []string{"prefix"},
				"policyPreset":    []string{""},
			},
			errCheck: require.NoError,
			expectedTeleportArgs: "integration configure awsoidc-idp " +
				"--cluster=localhost " +
				"--name=myintegration " +
				"--role=Test\\+1=2,3.4\\@5-6_7 " +
				"--policy-preset= " +
				`--s3-bucket-uri=s3://my-bucket/prefix ` +
				"--s3-jwks-base64=" + jwksBase64,
		},
		{
			name: "valid with supported policy preset",
			reqQuery: url.Values{
				"awsRegion":       []string{"us-east-1"},
				"role":            []string{"myRole"},
				"integrationName": []string{"myintegration"},
				"policyPreset":    []string{"aws-identity-center"},
			},
			errCheck: require.NoError,
			expectedTeleportArgs: "integration configure awsoidc-idp " +
				"--cluster=localhost " +
				"--name=myintegration " +
				"--role=myRole " +
				"--policy-preset=aws-identity-center " +
				"--proxy-public-url=" + proxyPublicURL.String(),
		},
		{
			name: "missing role",
			reqQuery: url.Values{
				"integrationName": []string{"myintegration"},
				"s3Bucket":        []string{"my-bucket"},
				"s3Prefix":        []string{"prefix"},
			},
			errCheck: isBadParamErrFn,
		},
		{
			name: "missing integration name",
			reqQuery: url.Values{
				"role":     []string{"role"},
				"s3Bucket": []string{"my-bucket"},
				"s3Prefix": []string{"prefix"},
			},
			errCheck: isBadParamErrFn,
		},
		{
			name: "missing s3 bucket",
			reqQuery: url.Values{
				"integrationName": []string{"myintegration"},
				"role":            []string{"role"},
				"s3Prefix":        []string{"prefix"},
			},
			errCheck: isBadParamErrFn,
		},
		{
			name: "missing s3 prefix",
			reqQuery: url.Values{
				"integrationName": []string{"myintegration"},
				"role":            []string{"role"},
				"s3Bucket":        []string{"my-bucket"},
			},
			errCheck: isBadParamErrFn,
		},
<<<<<<< HEAD
		{
			name: "trying to inject escape sequence into query params",
			reqQuery: url.Values{
				"awsRegion":       []string{"us-east-1"},
				"role":            []string{"role"},
				"integrationName": []string{"'; rm -rf /tmp/dir; echo '"},
				"s3Bucket":        []string{"my-bucket"},
				"s3Prefix":        []string{"prefix"},
			},
			errCheck: isBadParamErrFn,
		},
		{
			name: "missing policy presetx",
			reqQuery: url.Values{
				"integrationName": []string{"myintegration"},
				"role":            []string{"role"},
				"s3Bucket":        []string{"my-bucket"},
			},
			errCheck: isBadParamErrFn,
		},
=======
>>>>>>> b613f706
	}

	for _, tc := range tests {
		tc := tc
		t.Run(tc.name, func(t *testing.T) {
			resp, err := publicClt.Get(ctx, scriptEndpoint, tc.reqQuery)
			tc.errCheck(t, err)
			if err != nil {
				return
			}

			require.Contains(t, string(resp.Bytes()),
				fmt.Sprintf("teleportArgs='%s'\n", tc.expectedTeleportArgs),
			)
		})
	}
}

func TestBuildListDatabasesConfigureIAMScript(t *testing.T) {
	t.Parallel()
	isBadParamErrFn := func(tt require.TestingT, err error, i ...any) {
		require.True(tt, trace.IsBadParameter(err), "expected bad parameter, got %v", err)
	}

	ctx := context.Background()
	env := newWebPack(t, 1)

	// Unauthenticated client for script downloading.
	publicClt := env.proxies[0].newClient(t)
	pathVars := []string{
		"webapi",
		"scripts",
		"integrations",
		"configure",
		"listdatabases-iam.sh",
	}
	endpoint := publicClt.Endpoint(pathVars...)

	tests := []struct {
		name                 string
		reqRelativeURL       string
		reqQuery             url.Values
		errCheck             require.ErrorAssertionFunc
		expectedTeleportArgs string
	}{
		{
			name: "valid",
			reqQuery: url.Values{
				"awsRegion":    []string{"us-east-1"},
				"role":         []string{"myRole"},
				"awsAccountID": []string{"123456789012"},
			},
			errCheck: require.NoError,
			expectedTeleportArgs: "integration configure listdatabases-iam " +
				"--aws-region=us-east-1 " +
				"--role=myRole " +
				"--aws-account-id=123456789012",
		},
		{
			name: "valid with symbols in role",
			reqQuery: url.Values{
				"awsRegion":    []string{"us-east-1"},
				"role":         []string{"Test+1=2,3.4@5-6_7"},
				"awsAccountID": []string{"123456789012"},
			},
			errCheck: require.NoError,
			expectedTeleportArgs: "integration configure listdatabases-iam " +
				"--aws-region=us-east-1 " +
				"--role=Test\\+1=2,3.4\\@5-6_7 " +
				"--aws-account-id=123456789012",
		},
		{
			name: "missing aws-region",
			reqQuery: url.Values{
				"role":         []string{"myRole"},
				"awsAccountID": []string{"123456789012"},
			},
			errCheck: isBadParamErrFn,
		},
		{
			name: "missing account id",
			reqQuery: url.Values{
				"awsRegion": []string{"us-east-1"},
				"role":      []string{"myRole"},
			},
			errCheck: isBadParamErrFn,
		},
		{
			name: "missing role",
			reqQuery: url.Values{
				"awsRegion":    []string{"us-east-1"},
				"awsAccountID": []string{"123456789012"},
			},
			errCheck: isBadParamErrFn,
		},
		{
			name: "trying to inject escape sequence into query params",
			reqQuery: url.Values{
				"awsRegion":    []string{"'; rm -rf /tmp/dir; echo '"},
				"role":         []string{"role"},
				"awsAccountID": []string{"123456789012"},
			},
			errCheck: isBadParamErrFn,
		},
	}

	for _, tc := range tests {
		t.Run(tc.name, func(t *testing.T) {
			resp, err := publicClt.Get(ctx, endpoint, tc.reqQuery)
			tc.errCheck(t, err)
			if err != nil {
				return
			}

			require.Contains(t, string(resp.Bytes()),
				fmt.Sprintf("teleportArgs='%s'\n", tc.expectedTeleportArgs),
			)
		})
	}
}

func TestAWSOIDCRequiredVPCSHelper(t *testing.T) {
	t.Parallel()
	ctx := context.Background()
	env := newWebPack(t, 1)
	clt := env.proxies[0].client

	matchRegion := "us-east-1"
	matchAccountId := "123456789012"
	req := ui.AWSOIDCRequiredVPCSRequest{
		Region:    matchRegion,
		AccountID: matchAccountId,
	}

	upsertDbSvcFn := func(vpcId string, matcher []*types.DatabaseResourceMatcher) {
		if matcher == nil {
			matcher = []*types.DatabaseResourceMatcher{
				{
					Labels: &types.Labels{
						types.DiscoveryLabelAccountID: []string{matchAccountId},
						types.DiscoveryLabelRegion:    []string{matchRegion},
						types.DiscoveryLabelVPCID:     []string{vpcId},
					},
				},
			}
		}
		svc, err := types.NewDatabaseServiceV1(types.Metadata{
			Name:   uuid.NewString(),
			Labels: map[string]string{types.AWSOIDCAgentLabel: types.True},
		}, types.DatabaseServiceSpecV1{
			ResourceMatchers: matcher,
		})
		require.NoError(t, err)
		_, err = env.server.Auth().UpsertDatabaseService(ctx, svc)
		require.NoError(t, err)
	}

	extractKeysFn := func(resp *ui.AWSOIDCRequiredVPCSResponse) []string {
		keys := make([]string, 0, len(resp.VPCMapOfSubnets))
		for k := range resp.VPCMapOfSubnets {
			keys = append(keys, k)
		}
		return keys
	}

	vpcs := []string{"vpc-1", "vpc-2", "vpc-3", "vpc-4", "vpc-5"}
	rdss := []*types.DatabaseV3{}
	for _, vpc := range vpcs {
		rdss = append(rdss,
			mustCreateRDS(t, types.RDS{
				VPCID: vpc,
			}),
		)
	}

	// Double check we start with 0 db svcs.
	s, err := env.server.Auth().ListResources(ctx, proto.ListResourcesRequest{
		ResourceType: types.KindDatabaseService,
	})
	require.NoError(t, err)
	require.Empty(t, s.Resources)

	// All vpc's required.
	resp, err := awsOIDCRequiredVPCSHelper(ctx, clt, req, rdss)
	require.NoError(t, err)
	require.Len(t, resp.VPCMapOfSubnets, 5)
	require.ElementsMatch(t, vpcs, extractKeysFn(resp))

	// Insert two valid database services.
	upsertDbSvcFn("vpc-1", nil)
	upsertDbSvcFn("vpc-5", nil)

	// Insert two invalid database services.
	upsertDbSvcFn("vpc-2", []*types.DatabaseResourceMatcher{
		{
			Labels: &types.Labels{
				types.DiscoveryLabelAccountID: []string{matchAccountId},
				types.DiscoveryLabelRegion:    []string{"us-east-2"}, // not matching region
				types.DiscoveryLabelVPCID:     []string{"vpc-2"},
			},
		},
	})
	upsertDbSvcFn("vpc-2a", []*types.DatabaseResourceMatcher{
		{
			Labels: &types.Labels{
				types.DiscoveryLabelAccountID: []string{matchAccountId},
				types.DiscoveryLabelRegion:    []string{matchRegion},
				types.DiscoveryLabelVPCID:     []string{"vpc-2"},
				"something":                   []string{"extra"}, // not matching b/c extra label
			},
		},
	})

	// Double check services were created.
	s, err = env.server.Auth().ListResources(ctx, proto.ListResourcesRequest{
		ResourceType: types.KindDatabaseService,
	})
	require.NoError(t, err)
	require.Len(t, s.Resources, 4)

	// Test that only 3 vpcs are required.
	resp, err = awsOIDCRequiredVPCSHelper(ctx, clt, req, rdss)
	require.NoError(t, err)
	require.ElementsMatch(t, []string{"vpc-2", "vpc-3", "vpc-4"}, extractKeysFn(resp))

	// Insert the rest of db services
	upsertDbSvcFn("vpc-2", nil)
	upsertDbSvcFn("vpc-3", nil)
	upsertDbSvcFn("vpc-4", nil)

	// Test no required vpcs.
	resp, err = awsOIDCRequiredVPCSHelper(ctx, clt, req, rdss)
	require.NoError(t, err)
	require.Empty(t, resp.VPCMapOfSubnets)
}

func TestAWSOIDCRequiredVPCSHelper_CombinedSubnetsForAVpcID(t *testing.T) {
	t.Parallel()
	ctx := context.Background()
	env := newWebPack(t, 1)
	clt := env.proxies[0].client

	rdsVPC1 := mustCreateRDS(t, types.RDS{
		VPCID:   "vpc-1",
		Subnets: []string{"subnet1", "subnet2"},
	})

	rdsVPC1a := mustCreateRDS(t, types.RDS{
		VPCID:   "vpc-1",
		Subnets: []string{"subnet2", "subnet3", "subnet4", "subnet1"},
	})

	rdsVPC2 := mustCreateRDS(t, types.RDS{
		VPCID:   "vpc-2",
		Subnets: []string{"subnet8"},
	})

	rdss := []*types.DatabaseV3{rdsVPC1, rdsVPC1a, rdsVPC2}

	resp, err := awsOIDCRequiredVPCSHelper(ctx, clt, ui.AWSOIDCRequiredVPCSRequest{Region: "us-east-1"}, rdss)
	require.NoError(t, err)
	require.Len(t, resp.VPCMapOfSubnets, 2)
	require.ElementsMatch(t, []string{"subnet1", "subnet2", "subnet3", "subnet4"}, resp.VPCMapOfSubnets["vpc-1"])
	require.ElementsMatch(t, []string{"subnet8"}, resp.VPCMapOfSubnets["vpc-2"])
}

func mustCreateRDS(t *testing.T, awsRDS types.RDS) *types.DatabaseV3 {
	rdsDB, err := types.NewDatabaseV3(types.Metadata{
		Name: "x",
	}, types.DatabaseSpecV3{
		Protocol: "postgres",
		URI:      "endpoint.amazonaws.com:5432",
		AWS: types.AWS{
			RDS: awsRDS,
		},
	})
	require.NoError(t, err)
	return rdsDB
}

func TestAWSOIDCSecurityGroupsRulesConverter(t *testing.T) {
	for _, tt := range []struct {
		name     string
		in       []*integrationv1.SecurityGroupRule
		expected []awsoidc.SecurityGroupRule
	}{
		{
			name: "valid",
			in: []*integrationv1.SecurityGroupRule{{
				IpProtocol: "tcp",
				FromPort:   8080,
				ToPort:     8081,
				Cidrs: []*integrationv1.SecurityGroupRuleCIDR{{
					Cidr:        "10.10.10.0/24",
					Description: "cidr x",
				}},
			}},
			expected: []awsoidc.SecurityGroupRule{{
				IPProtocol: "tcp",
				FromPort:   8080,
				ToPort:     8081,
				CIDRs: []awsoidc.CIDR{{
					CIDR:        "10.10.10.0/24",
					Description: "cidr x",
				}},
			}},
		},
	} {
		t.Run(tt.name, func(t *testing.T) {
			out := awsOIDCSecurityGroupsRulesConverter(tt.in)
			require.Equal(t, tt.expected, out)
		})
	}
}

func TestAWSOIDCAppAccessAppServerCreationDeletion(t *testing.T) {
	env := newWebPack(t, 1)
	ctx := context.Background()

	roleTokenCRD, err := types.NewRole(services.RoleNameForUser("my-user"), types.RoleSpecV6{
		Allow: types.RoleConditions{
			AppLabels: types.Labels{"*": []string{"*"}},
			Rules: []types.Rule{
				types.NewRule(types.KindIntegration, []string{types.VerbRead}),
				types.NewRule(types.KindAppServer, []string{types.VerbCreate, types.VerbUpdate, types.VerbList, types.VerbDelete}),
				types.NewRule(types.KindUserGroup, []string{types.VerbList, types.VerbRead}),
			},
		},
	})
	require.NoError(t, err)

	proxy := env.proxies[0]
	proxy.handler.handler.cfg.PublicProxyAddr = strings.TrimPrefix(proxy.handler.handler.cfg.PublicProxyAddr, "https://")
	proxyPublicAddr := proxy.handler.handler.cfg.PublicProxyAddr
	pack := proxy.authPack(t, "foo@example.com", []types.Role{roleTokenCRD})

	myIntegration, err := types.NewIntegrationAWSOIDC(types.Metadata{
		Name: "my-integration",
	}, &types.AWSOIDCIntegrationSpecV1{
		RoleARN: "some-arn-role",
	})
	require.NoError(t, err)

	_, err = env.server.Auth().CreateIntegration(ctx, myIntegration)
	require.NoError(t, err)

	// Deleting the AWS App Access should return an error because it was not created yet.
	deleteEndpoint := pack.clt.Endpoint("webapi", "sites", "localhost", "integrations", "aws-oidc", "aws-app-access", "my-integration")
	_, err = pack.clt.Delete(ctx, deleteEndpoint)
	require.Error(t, err)
	require.ErrorContains(t, err, "not found")

	// Create the AWS App Access for the current integration.
	endpoint := pack.clt.Endpoint("webapi", "sites", "localhost", "integrations", "aws-oidc", "my-integration", "aws-app-access")
	_, err = pack.clt.PostJSON(ctx, endpoint, nil)
	require.NoError(t, err)

	// Ensure the AppServer was correctly created.
	appServers, err := env.server.Auth().GetApplicationServers(ctx, "default")
	require.NoError(t, err)
	require.Len(t, appServers, 1)

	expectedServer := &types.AppServerV3{
		Kind:    types.KindAppServer,
		Version: types.V3,
		Metadata: types.Metadata{
			Name: "my-integration",
		},
		Spec: types.AppServerSpecV3{
			Version: api.Version,
			HostID:  "proxy0",
			App: &types.AppV3{
				Kind:    types.KindApp,
				Version: types.V3,
				Metadata: types.Metadata{
					Name: "my-integration",
				},
				Spec: types.AppSpecV3{
					URI:         "https://console.aws.amazon.com",
					Integration: "my-integration",
					Cloud:       "AWS",
					PublicAddr:  "my-integration." + proxyPublicAddr,
				},
			},
		},
	}

	require.Empty(t, cmp.Diff(
		expectedServer,
		appServers[0],
		cmpopts.IgnoreFields(types.Metadata{}, "Revision", "Namespace"),
	))

	// After deleting the application, it should be removed from the backend.
	_, err = pack.clt.Delete(ctx, deleteEndpoint)
	require.NoError(t, err)
	appServers, err = env.server.Auth().GetApplicationServers(ctx, "default")
	require.NoError(t, err)
	require.Empty(t, appServers)

	t.Run("using the account id as name works as expected", func(t *testing.T) {
		// Creating an Integration using the account id as name should not return an error if the proxy is listening at the default HTTPS port
		myIntegrationWithAccountID, err := types.NewIntegrationAWSOIDC(types.Metadata{
			Name: "123456789012",
		}, &types.AWSOIDCIntegrationSpecV1{
			RoleARN: "some-arn-role",
		})
		require.NoError(t, err)

		_, err = env.server.Auth().CreateIntegration(ctx, myIntegrationWithAccountID)
		require.NoError(t, err)
		endpoint = pack.clt.Endpoint("webapi", "sites", "localhost", "integrations", "aws-oidc", "123456789012", "aws-app-access")
		_, err = pack.clt.PostJSON(ctx, endpoint, nil)
		require.NoError(t, err)
	})
}<|MERGE_RESOLUTION|>--- conflicted
+++ resolved
@@ -724,20 +724,8 @@
 			},
 			errCheck: isBadParamErrFn,
 		},
-<<<<<<< HEAD
-		{
-			name: "trying to inject escape sequence into query params",
-			reqQuery: url.Values{
-				"awsRegion":       []string{"us-east-1"},
-				"role":            []string{"role"},
-				"integrationName": []string{"'; rm -rf /tmp/dir; echo '"},
-				"s3Bucket":        []string{"my-bucket"},
-				"s3Prefix":        []string{"prefix"},
-			},
-			errCheck: isBadParamErrFn,
-		},
-		{
-			name: "missing policy presetx",
+		{
+			name: "missing policy preset",
 			reqQuery: url.Values{
 				"integrationName": []string{"myintegration"},
 				"role":            []string{"role"},
@@ -745,8 +733,6 @@
 			},
 			errCheck: isBadParamErrFn,
 		},
-=======
->>>>>>> b613f706
 	}
 
 	for _, tc := range tests {
