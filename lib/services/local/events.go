/*
 * Teleport
 * Copyright (C) 2023  Gravitational, Inc.
 *
 * This program is free software: you can redistribute it and/or modify
 * it under the terms of the GNU Affero General Public License as published by
 * the Free Software Foundation, either version 3 of the License, or
 * (at your option) any later version.
 *
 * This program is distributed in the hope that it will be useful,
 * but WITHOUT ANY WARRANTY; without even the implied warranty of
 * MERCHANTABILITY or FITNESS FOR A PARTICULAR PURPOSE.  See the
 * GNU Affero General Public License for more details.
 *
 * You should have received a copy of the GNU Affero General Public License
 * along with this program.  If not, see <http://www.gnu.org/licenses/>.
 */

package local

import (
	"bytes"
	"context"
	"strings"

	"github.com/gravitational/trace"
	"github.com/jonboulle/clockwork"
	"github.com/sirupsen/logrus"

	"github.com/gravitational/teleport"
	apidefaults "github.com/gravitational/teleport/api/defaults"
	accessgraphsecretsv1pb "github.com/gravitational/teleport/api/gen/proto/go/teleport/accessgraph/v1"
	dbobjectv1 "github.com/gravitational/teleport/api/gen/proto/go/teleport/dbobject/v1"
	headerv1 "github.com/gravitational/teleport/api/gen/proto/go/teleport/header/v1"
	kubewaitingcontainerpb "github.com/gravitational/teleport/api/gen/proto/go/teleport/kubewaitingcontainer/v1"
	machineidv1 "github.com/gravitational/teleport/api/gen/proto/go/teleport/machineid/v1"
	notificationsv1 "github.com/gravitational/teleport/api/gen/proto/go/teleport/notifications/v1"
	"github.com/gravitational/teleport/api/types"
	"github.com/gravitational/teleport/api/types/kubewaitingcontainer"
	"github.com/gravitational/teleport/lib/backend"
	"github.com/gravitational/teleport/lib/defaults"
	"github.com/gravitational/teleport/lib/devicetrust"
	"github.com/gravitational/teleport/lib/services"
	"github.com/gravitational/teleport/lib/services/local/generic"
)

// EventsService implements service to watch for events
type EventsService struct {
	*logrus.Entry
	backend backend.Backend
}

// NewEventsService returns new events service instance
func NewEventsService(b backend.Backend) *EventsService {
	return &EventsService{
		Entry:   logrus.WithFields(logrus.Fields{teleport.ComponentKey: "Events"}),
		backend: b,
	}
}

// NewWatcher returns a new event watcher
func (e *EventsService) NewWatcher(ctx context.Context, watch types.Watch) (types.Watcher, error) {
	if len(watch.Kinds) == 0 {
		return nil, trace.BadParameter("global watches are not supported yet")
	}

	validKinds := make([]types.WatchKind, 0, len(watch.Kinds))
	var parsers []resourceParser
	var prefixes [][]byte
	for _, kind := range watch.Kinds {
		if kind.Name != "" && kind.Kind != types.KindNamespace {
			if watch.AllowPartialSuccess {
				continue
			}
			return nil, trace.BadParameter("watch with Name is only supported for Namespace resource")
		}
		var parser resourceParser
		switch kind.Kind {
		case types.KindCertAuthority:
			parser = newCertAuthorityParser(kind.LoadSecrets, kind.Filter)
		case types.KindToken:
			parser = newProvisionTokenParser()
		case types.KindStaticTokens:
			parser = newStaticTokensParser()
		case types.KindClusterAuditConfig:
			parser = newClusterAuditConfigParser()
		case types.KindClusterNetworkingConfig:
			parser = newClusterNetworkingConfigParser()
		case types.KindClusterAuthPreference:
			parser = newAuthPreferenceParser()
		case types.KindSessionRecordingConfig:
			parser = newSessionRecordingConfigParser()
		case types.KindUIConfig:
			parser = newUIConfigParser()
		case types.KindClusterName:
			parser = newClusterNameParser()
		case types.KindNamespace:
			parser = newNamespaceParser(kind.Name)
		case types.KindRole:
			parser = newRoleParser()
		case types.KindUser:
			parser = newUserParser()
		case types.KindNode:
			parser = newNodeParser()
		case types.KindProxy:
			parser = newProxyParser()
		case types.KindAuthServer:
			parser = newAuthServerParser()
		case types.KindTunnelConnection:
			parser = newTunnelConnectionParser()
		case types.KindReverseTunnel:
			parser = newReverseTunnelParser()
		case types.KindAccessRequest:
			p, err := newAccessRequestParser(kind.Filter)
			if err != nil {
				if watch.AllowPartialSuccess {
					continue
				}
				return nil, trace.Wrap(err)
			}
			parser = p
		case types.KindAppServer:
			parser = newAppServerV3Parser()
		case types.KindWebSession:
			switch kind.SubKind {
			case types.KindSAMLIdPSession:
				parser = newSAMLIdPSessionParser(kind.LoadSecrets)
			case types.KindSnowflakeSession:
				parser = newSnowflakeSessionParser(kind.LoadSecrets)
			case types.KindAppSession:
				parser = newAppSessionParser(kind.LoadSecrets)
			case types.KindWebSession:
				parser = newWebSessionParser(kind.LoadSecrets)
			default:
				if watch.AllowPartialSuccess {
					continue
				}
				return nil, trace.BadParameter("watcher on object subkind %q is not supported", kind.SubKind)
			}
		case types.KindWebToken:
			parser = newWebTokenParser()
		case types.KindRemoteCluster:
			parser = newRemoteClusterParser()
		case types.KindKubeServer:
			parser = newKubeServerParser()
		case types.KindDatabaseServer:
			parser = newDatabaseServerParser()
		case types.KindDatabaseService:
			parser = newDatabaseServiceParser()
		case types.KindDatabase:
			parser = newDatabaseParser()
		case types.KindDatabaseObject:
			parser = newDatabaseObjectParser()
		case types.KindApp:
			parser = newAppParser()
		case types.KindLock:
			parser = newLockParser()
		case types.KindNetworkRestrictions:
			parser = newNetworkRestrictionsParser()
		case types.KindWindowsDesktopService:
			parser = newWindowsDesktopServicesParser()
		case types.KindWindowsDesktop:
			parser = newWindowsDesktopsParser()
		case types.KindInstaller:
			parser = newInstallerParser()
		case types.KindKubernetesCluster:
			parser = newKubeClusterParser()
		case types.KindCrownJewel:
			parser = newCrownJewelParser()
		case types.KindPlugin:
			parser = newPluginParser(kind.LoadSecrets)
		case types.KindSAMLIdPServiceProvider:
			parser = newSAMLIDPServiceProviderParser()
		case types.KindUserGroup:
			parser = newUserGroupParser()
		case types.KindOktaImportRule:
			parser = newOktaImportRuleParser()
		case types.KindOktaAssignment:
			parser = newOktaAssignmentParser()
		case types.KindIntegration:
			parser = newIntegrationParser()
		case types.KindDiscoveryConfig:
			parser = newDiscoveryConfigParser()
		case types.KindHeadlessAuthentication:
			p, err := newHeadlessAuthenticationParser(kind.Filter)
			if err != nil {
				if watch.AllowPartialSuccess {
					continue
				}
				return nil, trace.Wrap(err)
			}
			parser = p
		case types.KindAccessList:
			parser = newAccessListParser()
		case types.KindAuditQuery:
			parser = newAuditQueryParser()
		case types.KindSecurityReport:
			parser = newSecurityReportParser()
		case types.KindSecurityReportState:
			parser = newSecurityReportStateParser()
		case types.KindUserLoginState:
			parser = newUserLoginStateParser()
		case types.KindAccessListMember:
			parser = newAccessListMemberParser()
		case types.KindAccessListReview:
			parser = newAccessListReviewParser()
		case types.KindKubeWaitingContainer:
			parser = newKubeWaitingContainerParser()
		case types.KindNotification:
			parser = newUserNotificationParser()
		case types.KindGlobalNotification:
			parser = newGlobalNotificationParser()
		case types.KindAccessMonitoringRule:
			parser = newAccessMonitoringRuleParser()
		case types.KindBotInstance:
			parser = newBotInstanceParser()
		case types.KindInstance:
			parser = newInstanceParser()
		case types.KindDevice:
			parser = newDeviceParser()
		case types.KindAccessGraphSecretPrivateKey:
			parser = newAccessGraphSecretPrivateKeyParser()
		case types.KindAccessGraphSecretAuthorizedKey:
			parser = newAccessGraphSecretAuthorizedKeyParser()
<<<<<<< HEAD
		case types.KindProvisioningState:
			parser = newProvisioningStateParser()
=======
		case types.KindAccessGraphSettings:
			parser = newAccessGraphSettingsParser()
>>>>>>> cbf2a9d4
		default:
			if watch.AllowPartialSuccess {
				continue
			}
			return nil, trace.BadParameter("watcher on object kind %q is not supported", kind.Kind)
		}
		prefixes = append(prefixes, parser.prefixes()...)
		parsers = append(parsers, parser)
		validKinds = append(validKinds, kind)
	}

	if len(validKinds) == 0 {
		return nil, trace.BadParameter("none of the requested kinds can be watched")
	}

	origNumPrefixes := len(prefixes)
	redundantNumPrefixes := len(backend.RemoveRedundantPrefixes(prefixes))
	if origNumPrefixes != redundantNumPrefixes {
		// If you've hit this error, the prefixes in two or more of your parsers probably overlap, meaning
		// one prefix will also contain another as a subset. Look into using backend.ExactKey instead of
		// backend.Key in your parser.
		return nil, trace.BadParameter("redundant prefixes detected in events, which will result in event parsers not aligning with their intended prefix (this is a bug)")
	}

	w, err := e.backend.NewWatcher(ctx, backend.Watch{
		Name:            watch.Name,
		Prefixes:        prefixes,
		QueueSize:       watch.QueueSize,
		MetricComponent: watch.MetricComponent,
	})
	if err != nil {
		return nil, trace.Wrap(err)
	}
	return newWatcher(w, e.Entry, parsers, validKinds), nil
}

func newWatcher(backendWatcher backend.Watcher, l *logrus.Entry, parsers []resourceParser, kinds []types.WatchKind) *watcher {
	w := &watcher{
		backendWatcher: backendWatcher,
		Entry:          l,
		parsers:        parsers,
		eventsC:        make(chan types.Event),
		kinds:          kinds,
	}
	go w.forwardEvents()
	return w
}

type watcher struct {
	*logrus.Entry
	parsers        []resourceParser
	backendWatcher backend.Watcher
	eventsC        chan types.Event
	kinds          []types.WatchKind
}

func (w *watcher) Error() error {
	return nil
}

func (w *watcher) parseEvent(e backend.Event) ([]types.Event, []error) {
	if e.Type == types.OpInit {
		return []types.Event{{Type: e.Type, Resource: types.NewWatchStatus(w.kinds)}}, nil
	}
	events := []types.Event{}
	errs := []error{}
	for _, p := range w.parsers {
		if p.match(e.Item.Key) {
			resource, err := p.parse(e)
			if err != nil {
				errs = append(errs, trace.Wrap(err))
				continue
			}
			// if resource is nil, then it was well-formed but is being filtered out.
			if resource == nil {
				continue
			}
			events = append(events, types.Event{Type: e.Type, Resource: resource})
		}
	}
	return events, errs
}

func (w *watcher) forwardEvents() {
	for {
		select {
		case <-w.backendWatcher.Done():
			return
		case event := <-w.backendWatcher.Events():
			converted, errs := w.parseEvent(event)
			for _, err := range errs {
				// not found errors are expected, for example
				// when namespace prefix is watched, it captures
				// node events as well, and there could be no
				// handler registered for nodes, only for namespaces
				if !trace.IsNotFound(err) {
					w.Warning(trace.DebugReport(err))
				}
			}
			for _, c := range converted {
				select {
				case w.eventsC <- c:
				case <-w.backendWatcher.Done():
					return
				}
			}
		}
	}
}

// Events returns channel with events
func (w *watcher) Events() <-chan types.Event {
	return w.eventsC
}

// Done returns the channel signaling the closure
func (w *watcher) Done() <-chan struct{} {
	return w.backendWatcher.Done()
}

// Close closes the watcher and releases
// all associated resources
func (w *watcher) Close() error {
	return w.backendWatcher.Close()
}

// resourceParser is an interface
// for parsing resource from backend byte event stream
type resourceParser interface {
	// parse parses resource from the backend event
	parse(event backend.Event) (types.Resource, error)
	// match returns true if event key matches
	match(key []byte) bool
	// prefixes returns prefixes to watch
	prefixes() [][]byte
}

// baseParser is a partial implementation of resourceParser for the most common
// resource types (stored under a static prefix).
type baseParser struct {
	matchPrefixes [][]byte
}

func newBaseParser(prefixes ...[]byte) baseParser {
	return baseParser{matchPrefixes: prefixes}
}

func (p baseParser) prefixes() [][]byte {
	return p.matchPrefixes
}

func (p baseParser) match(key []byte) bool {
	for _, prefix := range p.matchPrefixes {
		if bytes.HasPrefix(key, prefix) {
			return true
		}
	}
	return false
}

func newCertAuthorityParser(loadSecrets bool, filter map[string]string) *certAuthorityParser {
	var caFilter types.CertAuthorityFilter
	caFilter.FromMap(filter)
	return &certAuthorityParser{
		loadSecrets: loadSecrets,
		baseParser:  newBaseParser(backend.Key(authoritiesPrefix)),
		filter:      caFilter,
	}
}

type certAuthorityParser struct {
	baseParser
	loadSecrets bool
	filter      types.CertAuthorityFilter
}

func (p *certAuthorityParser) parse(event backend.Event) (types.Resource, error) {
	switch event.Type {
	case types.OpDelete:
		caType, name, err := baseTwoKeys(event.Item.Key)
		if err != nil {
			return nil, trace.Wrap(err)
		}
		return &types.ResourceHeader{
			Kind:    types.KindCertAuthority,
			SubKind: caType,
			Version: types.V2,
			Metadata: types.Metadata{
				Name:      name,
				Namespace: apidefaults.Namespace,
			},
		}, nil
	case types.OpPut:
		ca, err := services.UnmarshalCertAuthority(event.Item.Value,
			services.WithExpires(event.Item.Expires), services.WithRevision(event.Item.Revision))
		if err != nil {
			return nil, trace.Wrap(err)
		}
		if !p.filter.Match(ca) {
			return nil, nil
		}
		// never send private signing keys over event stream?
		// this might not be true
		setSigningKeys(ca, p.loadSecrets)
		return ca, nil
	default:
		return nil, trace.BadParameter("event %v is not supported", event.Type)
	}
}

func newProvisionTokenParser() *provisionTokenParser {
	return &provisionTokenParser{
		baseParser: newBaseParser(backend.Key(tokensPrefix)),
	}
}

type provisionTokenParser struct {
	baseParser
}

func (p *provisionTokenParser) parse(event backend.Event) (types.Resource, error) {
	switch event.Type {
	case types.OpDelete:
		return resourceHeader(event, types.KindToken, types.V2, 0)
	case types.OpPut:
		token, err := services.UnmarshalProvisionToken(event.Item.Value,
			services.WithExpires(event.Item.Expires),
			services.WithRevision(event.Item.Revision),
		)
		if err != nil {
			return nil, trace.Wrap(err)
		}
		return token, nil
	default:
		return nil, trace.BadParameter("event %v is not supported", event.Type)
	}
}

func newStaticTokensParser() *staticTokensParser {
	return &staticTokensParser{
		baseParser: newBaseParser(backend.Key(clusterConfigPrefix, staticTokensPrefix)),
	}
}

type staticTokensParser struct {
	baseParser
}

func (p *staticTokensParser) parse(event backend.Event) (types.Resource, error) {
	switch event.Type {
	case types.OpDelete:
		h, err := resourceHeader(event, types.KindStaticTokens, types.V2, 0)
		if err != nil {
			return nil, trace.Wrap(err)
		}
		h.SetName(types.MetaNameStaticTokens)
		return h, nil
	case types.OpPut:
		tokens, err := services.UnmarshalStaticTokens(event.Item.Value,
			services.WithExpires(event.Item.Expires),
			services.WithRevision(event.Item.Revision),
		)
		if err != nil {
			return nil, trace.Wrap(err)
		}
		return tokens, nil
	default:
		return nil, trace.BadParameter("event %v is not supported", event.Type)
	}
}

func newClusterAuditConfigParser() *clusterAuditConfigParser {
	return &clusterAuditConfigParser{
		baseParser: newBaseParser(backend.Key(clusterConfigPrefix, auditPrefix)),
	}
}

type clusterAuditConfigParser struct {
	baseParser
}

func (p *clusterAuditConfigParser) parse(event backend.Event) (types.Resource, error) {
	switch event.Type {
	case types.OpDelete:
		h, err := resourceHeader(event, types.KindClusterAuditConfig, types.V2, 0)
		if err != nil {
			return nil, trace.Wrap(err)
		}
		h.SetName(types.MetaNameClusterAuditConfig)
		return h, nil
	case types.OpPut:
		clusterAuditConfig, err := services.UnmarshalClusterAuditConfig(
			event.Item.Value,
			services.WithExpires(event.Item.Expires),
			services.WithRevision(event.Item.Revision),
		)
		if err != nil {
			return nil, trace.Wrap(err)
		}
		return clusterAuditConfig, nil
	default:
		return nil, trace.BadParameter("event %v is not supported", event.Type)
	}
}

func newClusterNetworkingConfigParser() *clusterNetworkingConfigParser {
	return &clusterNetworkingConfigParser{
		baseParser: newBaseParser(backend.Key(clusterConfigPrefix, networkingPrefix)),
	}
}

type clusterNetworkingConfigParser struct {
	baseParser
}

func (p *clusterNetworkingConfigParser) parse(event backend.Event) (types.Resource, error) {
	switch event.Type {
	case types.OpDelete:
		h, err := resourceHeader(event, types.KindClusterNetworkingConfig, types.V2, 0)
		if err != nil {
			return nil, trace.Wrap(err)
		}
		h.SetName(types.MetaNameClusterNetworkingConfig)
		return h, nil
	case types.OpPut:
		clusterNetworkingConfig, err := services.UnmarshalClusterNetworkingConfig(
			event.Item.Value,
			services.WithExpires(event.Item.Expires),
			services.WithRevision(event.Item.Revision),
		)
		if err != nil {
			return nil, trace.Wrap(err)
		}
		return clusterNetworkingConfig, nil
	default:
		return nil, trace.BadParameter("event %v is not supported", event.Type)
	}
}

func newAuthPreferenceParser() *authPreferenceParser {
	return &authPreferenceParser{
		baseParser: newBaseParser(backend.Key(authPrefix, preferencePrefix, generalPrefix)),
	}
}

type authPreferenceParser struct {
	baseParser
}

func (p *authPreferenceParser) parse(event backend.Event) (types.Resource, error) {
	switch event.Type {
	case types.OpDelete:
		h, err := resourceHeader(event, types.KindClusterAuthPreference, types.V2, 0)
		if err != nil {
			return nil, trace.Wrap(err)
		}
		h.SetName(types.MetaNameClusterAuthPreference)
		return h, nil
	case types.OpPut:
		ap, err := services.UnmarshalAuthPreference(
			event.Item.Value,
			services.WithExpires(event.Item.Expires),
			services.WithRevision(event.Item.Revision),
		)
		if err != nil {
			return nil, trace.Wrap(err)
		}
		return ap, nil
	default:
		return nil, trace.BadParameter("event %v is not supported", event.Type)
	}
}

func newUIConfigParser() *uiConfigParser {
	return &uiConfigParser{
		baseParser: newBaseParser(backend.Key(clusterConfigPrefix, uiPrefix)),
	}
}

type uiConfigParser struct {
	baseParser
}

func (p *uiConfigParser) parse(event backend.Event) (types.Resource, error) {
	switch event.Type {
	case types.OpDelete:
		h, err := resourceHeader(event, types.KindUIConfig, types.V1, 0)
		if err != nil {
			return nil, trace.Wrap(err)
		}
		h.SetName(types.MetaNameUIConfig)
		return h, nil
	case types.OpPut:
		ap, err := services.UnmarshalUIConfig(
			event.Item.Value,
			services.WithExpires(event.Item.Expires),
			services.WithRevision(event.Item.Revision),
		)
		if err != nil {
			return nil, trace.Wrap(err)
		}
		return ap, nil
	default:
		return nil, trace.BadParameter("event %v is not supported", event.Type)
	}
}

func newSessionRecordingConfigParser() *sessionRecordingConfigParser {
	return &sessionRecordingConfigParser{
		baseParser: newBaseParser(backend.Key(clusterConfigPrefix, sessionRecordingPrefix)),
	}
}

type sessionRecordingConfigParser struct {
	baseParser
}

func (p *sessionRecordingConfigParser) parse(event backend.Event) (types.Resource, error) {
	switch event.Type {
	case types.OpDelete:
		h, err := resourceHeader(event, types.KindSessionRecordingConfig, types.V2, 0)
		if err != nil {
			return nil, trace.Wrap(err)
		}
		h.SetName(types.MetaNameSessionRecordingConfig)
		return h, nil
	case types.OpPut:
		ap, err := services.UnmarshalSessionRecordingConfig(
			event.Item.Value,
			services.WithExpires(event.Item.Expires),
			services.WithRevision(event.Item.Revision),
		)
		if err != nil {
			return nil, trace.Wrap(err)
		}
		return ap, nil
	default:
		return nil, trace.BadParameter("event %v is not supported", event.Type)
	}
}

func newClusterNameParser() *clusterNameParser {
	return &clusterNameParser{
		baseParser: newBaseParser(backend.Key(clusterConfigPrefix, namePrefix)),
	}
}

type clusterNameParser struct {
	baseParser
}

func (p *clusterNameParser) parse(event backend.Event) (types.Resource, error) {
	switch event.Type {
	case types.OpDelete:
		h, err := resourceHeader(event, types.KindClusterName, types.V2, 0)
		if err != nil {
			return nil, trace.Wrap(err)
		}
		h.SetName(types.MetaNameClusterName)
		return h, nil
	case types.OpPut:
		clusterName, err := services.UnmarshalClusterName(event.Item.Value,
			services.WithExpires(event.Item.Expires),
			services.WithRevision(event.Item.Revision),
		)
		if err != nil {
			return nil, trace.Wrap(err)
		}
		return clusterName, nil
	default:
		return nil, trace.BadParameter("event %v is not supported", event.Type)
	}
}

func newNamespaceParser(name string) *namespaceParser {
	prefix := backend.Key(namespacesPrefix)
	if name != "" {
		prefix = backend.Key(namespacesPrefix, name, paramsPrefix)
	}
	return &namespaceParser{
		baseParser: newBaseParser(prefix),
	}
}

type namespaceParser struct {
	baseParser
}

func (p *namespaceParser) match(key []byte) bool {
	// namespaces are stored under key '/namespaces/<namespace-name>/params'
	// and this code matches similar pattern
	return p.baseParser.match(key) &&
		bytes.HasSuffix(key, []byte(paramsPrefix)) &&
		bytes.Count(key, []byte{backend.Separator}) == 3
}

func (p *namespaceParser) parse(event backend.Event) (types.Resource, error) {
	switch event.Type {
	case types.OpDelete:
		return resourceHeader(event, types.KindNamespace, types.V2, 1)
	case types.OpPut:
		namespace, err := services.UnmarshalNamespace(event.Item.Value,
			services.WithExpires(event.Item.Expires),
			services.WithRevision(event.Item.Revision),
		)
		if err != nil {
			return nil, trace.Wrap(err)
		}
		return namespace, nil
	default:
		return nil, trace.BadParameter("event %v is not supported", event.Type)
	}
}

func newRoleParser() *roleParser {
	return &roleParser{
		baseParser: newBaseParser(backend.Key(rolesPrefix)),
	}
}

type roleParser struct {
	baseParser
}

func (p *roleParser) parse(event backend.Event) (types.Resource, error) {
	switch event.Type {
	case types.OpDelete:
		return resourceHeader(event, types.KindRole, types.V7, 1)
	case types.OpPut:
		resource, err := services.UnmarshalRole(event.Item.Value,
			services.WithExpires(event.Item.Expires),
			services.WithRevision(event.Item.Revision),
		)
		if err != nil {
			return nil, trace.Wrap(err)
		}
		return resource, nil
	default:
		return nil, trace.BadParameter("event %v is not supported", event.Type)
	}
}

func newAccessRequestParser(m map[string]string) (*accessRequestParser, error) {
	var filter types.AccessRequestFilter
	if err := filter.FromMap(m); err != nil {
		return nil, trace.Wrap(err)
	}
	return &accessRequestParser{
		filter:      filter,
		matchPrefix: backend.Key(accessRequestsPrefix),
		matchSuffix: backend.Key(paramsPrefix),
	}, nil
}

type accessRequestParser struct {
	filter      types.AccessRequestFilter
	matchPrefix []byte
	matchSuffix []byte
}

func (p *accessRequestParser) prefixes() [][]byte {
	return [][]byte{p.matchPrefix}
}

func (p *accessRequestParser) match(key []byte) bool {
	if !bytes.HasPrefix(key, p.matchPrefix) {
		return false
	}
	if !bytes.HasSuffix(key, p.matchSuffix) {
		return false
	}
	return true
}

func (p *accessRequestParser) parse(event backend.Event) (types.Resource, error) {
	switch event.Type {
	case types.OpDelete:
		return resourceHeader(event, types.KindAccessRequest, types.V3, 1)
	case types.OpPut:
		req, err := itemToAccessRequest(event.Item)
		if err != nil {
			return nil, trace.Wrap(err)
		}
		if !p.filter.Match(req) {
			return nil, nil
		}
		return req, nil
	default:
		return nil, trace.BadParameter("event %v is not supported", event.Type)
	}
}

func newUserParser() *userParser {
	return &userParser{
		baseParser: newBaseParser(backend.Key(webPrefix, usersPrefix)),
	}
}

type userParser struct {
	baseParser
}

func (p *userParser) match(key []byte) bool {
	// users are stored under key '/web/users/<username>/params'
	// and this code matches similar pattern
	return p.baseParser.match(key) &&
		bytes.HasSuffix(key, []byte(paramsPrefix)) &&
		bytes.Count(key, []byte{backend.Separator}) == 4
}

func (p *userParser) parse(event backend.Event) (types.Resource, error) {
	switch event.Type {
	case types.OpDelete:
		return resourceHeader(event, types.KindUser, types.V2, 1)
	case types.OpPut:
		resource, err := services.UnmarshalUser(event.Item.Value,
			services.WithExpires(event.Item.Expires),
			services.WithRevision(event.Item.Revision),
		)
		if err != nil {
			return nil, trace.Wrap(err)
		}
		return resource, nil
	default:
		return nil, trace.BadParameter("event %v is not supported", event.Type)
	}
}

func newNodeParser() *nodeParser {
	return &nodeParser{
		baseParser: newBaseParser(backend.Key(nodesPrefix, apidefaults.Namespace)),
	}
}

type nodeParser struct {
	baseParser
}

func (p *nodeParser) parse(event backend.Event) (types.Resource, error) {
	return parseServer(event, types.KindNode)
}

func newProxyParser() *proxyParser {
	return &proxyParser{
		baseParser: newBaseParser(backend.Key(proxiesPrefix)),
	}
}

type proxyParser struct {
	baseParser
}

func (p *proxyParser) parse(event backend.Event) (types.Resource, error) {
	return parseServer(event, types.KindProxy)
}

func newAuthServerParser() *authServerParser {
	return &authServerParser{
		baseParser: newBaseParser(backend.Key(authServersPrefix)),
	}
}

type authServerParser struct {
	baseParser
}

func (p *authServerParser) parse(event backend.Event) (types.Resource, error) {
	return parseServer(event, types.KindAuthServer)
}

func newTunnelConnectionParser() *tunnelConnectionParser {
	return &tunnelConnectionParser{
		baseParser: newBaseParser(backend.Key(tunnelConnectionsPrefix)),
	}
}

type tunnelConnectionParser struct {
	baseParser
}

func (p *tunnelConnectionParser) parse(event backend.Event) (types.Resource, error) {
	switch event.Type {
	case types.OpDelete:
		clusterName, name, err := baseTwoKeys(event.Item.Key)
		if err != nil {
			return nil, trace.Wrap(err)
		}
		return &types.ResourceHeader{
			Kind:    types.KindTunnelConnection,
			SubKind: clusterName,
			Version: types.V2,
			Metadata: types.Metadata{
				Name:      name,
				Namespace: apidefaults.Namespace,
			},
		}, nil
	case types.OpPut:
		resource, err := services.UnmarshalTunnelConnection(event.Item.Value,
			services.WithExpires(event.Item.Expires),
			services.WithRevision(event.Item.Revision),
		)
		if err != nil {
			return nil, trace.Wrap(err)
		}
		return resource, nil
	default:
		return nil, trace.BadParameter("event %v is not supported", event.Type)
	}
}

func newReverseTunnelParser() *reverseTunnelParser {
	return &reverseTunnelParser{
		baseParser: newBaseParser(backend.Key(reverseTunnelsPrefix)),
	}
}

type reverseTunnelParser struct {
	baseParser
}

func (p *reverseTunnelParser) parse(event backend.Event) (types.Resource, error) {
	switch event.Type {
	case types.OpDelete:
		return resourceHeader(event, types.KindReverseTunnel, types.V2, 0)
	case types.OpPut:
		resource, err := services.UnmarshalReverseTunnel(event.Item.Value,
			services.WithExpires(event.Item.Expires),
			services.WithRevision(event.Item.Revision),
		)
		if err != nil {
			return nil, trace.Wrap(err)
		}
		return resource, nil
	default:
		return nil, trace.BadParameter("event %v is not supported", event.Type)
	}
}

func newAppServerV3Parser() *appServerV3Parser {
	return &appServerV3Parser{
		baseParser: newBaseParser(backend.Key(appServersPrefix, apidefaults.Namespace)),
	}
}

type appServerV3Parser struct {
	baseParser
}

func (p *appServerV3Parser) parse(event backend.Event) (types.Resource, error) {
	switch event.Type {
	case types.OpDelete:
		hostID, name, err := baseTwoKeys(event.Item.Key)
		if err != nil {
			return nil, trace.Wrap(err)
		}
		return &types.AppServerV3{
			Kind:    types.KindAppServer,
			Version: types.V3,
			Metadata: types.Metadata{
				Name:        name,
				Namespace:   apidefaults.Namespace,
				Description: hostID, // Pass host ID via description field for the cache.
			},
		}, nil
	case types.OpPut:
		return services.UnmarshalAppServer(
			event.Item.Value,
			services.WithExpires(event.Item.Expires),
		)
	default:
		return nil, trace.BadParameter("event %v is not supported", event.Type)
	}
}

func newSAMLIdPSessionParser(loadSecrets bool) *webSessionParser {
	return &webSessionParser{
		baseParser:  newBaseParser(backend.Key(samlIdPPrefix, sessionsPrefix)),
		loadSecrets: loadSecrets,
		hdr: types.ResourceHeader{
			Kind:    types.KindWebSession,
			SubKind: types.KindSAMLIdPSession,
			Version: types.V2,
		},
	}
}

func newSnowflakeSessionParser(loadSecrets bool) *webSessionParser {
	return &webSessionParser{
		baseParser:  newBaseParser(backend.Key(snowflakePrefix, sessionsPrefix)),
		loadSecrets: loadSecrets,
		hdr: types.ResourceHeader{
			Kind:    types.KindWebSession,
			SubKind: types.KindSnowflakeSession,
			Version: types.V2,
		},
	}
}

func newAppSessionParser(loadSecrets bool) *webSessionParser {
	return &webSessionParser{
		baseParser:  newBaseParser(backend.Key(appsPrefix, sessionsPrefix)),
		loadSecrets: loadSecrets,
		hdr: types.ResourceHeader{
			Kind:    types.KindWebSession,
			SubKind: types.KindAppSession,
			Version: types.V2,
		},
	}
}

func newWebSessionParser(loadSecrets bool) *webSessionParser {
	return &webSessionParser{
		baseParser:  newBaseParser(backend.Key(webPrefix, sessionsPrefix)),
		loadSecrets: loadSecrets,
		hdr: types.ResourceHeader{
			Kind:    types.KindWebSession,
			SubKind: types.KindWebSession,
			Version: types.V2,
		},
	}
}

type webSessionParser struct {
	baseParser
	loadSecrets bool
	hdr         types.ResourceHeader
}

func (p *webSessionParser) parse(event backend.Event) (types.Resource, error) {
	switch event.Type {
	case types.OpDelete:
		return resourceHeaderWithTemplate(event, p.hdr, 0)
	case types.OpPut:
		resource, err := services.UnmarshalWebSession(event.Item.Value,
			services.WithExpires(event.Item.Expires),
			services.WithRevision(event.Item.Revision),
		)
		if err != nil {
			return nil, trace.Wrap(err)
		}
		if !p.loadSecrets {
			return resource.WithoutSecrets(), nil
		}
		return resource, nil
	default:
		return nil, trace.BadParameter("event %v is not supported", event.Type)
	}
}

func newWebTokenParser() *webTokenParser {
	return &webTokenParser{
		baseParser: newBaseParser(backend.Key(webPrefix, tokensPrefix)),
	}
}

type webTokenParser struct {
	baseParser
}

func (p *webTokenParser) parse(event backend.Event) (types.Resource, error) {
	switch event.Type {
	case types.OpDelete:
		return resourceHeader(event, types.KindWebToken, types.V1, 0)
	case types.OpPut:
		resource, err := services.UnmarshalWebToken(event.Item.Value,
			services.WithExpires(event.Item.Expires),
			services.WithRevision(event.Item.Revision),
		)
		if err != nil {
			return nil, trace.Wrap(err)
		}
		return resource, nil
	default:
		return nil, trace.BadParameter("event %v is not supported", event.Type)
	}
}

func newKubeServerParser() *kubeServerParser {
	return &kubeServerParser{
		baseParser: newBaseParser(backend.Key(kubeServersPrefix)),
	}
}

type kubeServerParser struct {
	baseParser
}

func (p *kubeServerParser) parse(event backend.Event) (types.Resource, error) {
	switch event.Type {
	case types.OpDelete:
		hostID, name, err := baseTwoKeys(event.Item.Key)
		if err != nil {
			return nil, trace.Wrap(err)
		}
		return &types.KubernetesServerV3{
			Kind:    types.KindKubeServer,
			Version: types.V3,
			Metadata: types.Metadata{
				Name:        name,
				Namespace:   apidefaults.Namespace,
				Description: hostID, // Pass host ID via description field for the cache.
			},
		}, nil
	case types.OpPut:
		return services.UnmarshalKubeServer(
			event.Item.Value,
			services.WithExpires(event.Item.Expires),
			services.WithRevision(event.Item.Revision),
		)
	default:
		return nil, trace.BadParameter("event %v is not supported", event.Type)
	}
}

func newDatabaseServerParser() *databaseServerParser {
	return &databaseServerParser{
		baseParser: newBaseParser(backend.Key(dbServersPrefix, apidefaults.Namespace)),
	}
}

type databaseServerParser struct {
	baseParser
}

func (p *databaseServerParser) parse(event backend.Event) (types.Resource, error) {
	switch event.Type {
	case types.OpDelete:
		hostID, name, err := baseTwoKeys(event.Item.Key)
		if err != nil {
			return nil, trace.Wrap(err)
		}
		return &types.DatabaseServerV3{
			Kind:    types.KindDatabaseServer,
			Version: types.V3,
			Metadata: types.Metadata{
				Name:        name,
				Namespace:   apidefaults.Namespace,
				Description: hostID, // Pass host ID via description field for the cache.
			},
		}, nil
	case types.OpPut:
		return services.UnmarshalDatabaseServer(
			event.Item.Value,
			services.WithExpires(event.Item.Expires),
			services.WithRevision(event.Item.Revision),
		)
	default:
		return nil, trace.BadParameter("event %v is not supported", event.Type)
	}
}

func newDatabaseServiceParser() *databaseServiceParser {
	return &databaseServiceParser{
		baseParser: newBaseParser(backend.Key(databaseServicePrefix)),
	}
}

type databaseServiceParser struct {
	baseParser
}

func (p *databaseServiceParser) parse(event backend.Event) (types.Resource, error) {
	switch event.Type {
	case types.OpDelete:
		return resourceHeader(event, types.KindDatabaseService, types.V1, 0)
	case types.OpPut:
		return services.UnmarshalDatabaseService(
			event.Item.Value,
			services.WithExpires(event.Item.Expires),
			services.WithRevision(event.Item.Revision),
		)
	default:
		return nil, trace.BadParameter("event %v is not supported", event.Type)
	}
}

func newKubeClusterParser() *kubeClusterParser {
	return &kubeClusterParser{
		baseParser: newBaseParser(backend.Key(kubernetesPrefix)),
	}
}

type kubeClusterParser struct {
	baseParser
}

func (p *kubeClusterParser) parse(event backend.Event) (types.Resource, error) {
	switch event.Type {
	case types.OpDelete:
		return resourceHeader(event, types.KindKubernetesCluster, types.V3, 0)
	case types.OpPut:
		return services.UnmarshalKubeCluster(event.Item.Value,
			services.WithExpires(event.Item.Expires),
			services.WithRevision(event.Item.Revision),
		)
	default:
		return nil, trace.BadParameter("event %v is not supported", event.Type)
	}
}

func newCrownJewelParser() *crownJewelParser {
	return &crownJewelParser{
		baseParser: newBaseParser(backend.Key(crownJewelsKey)),
	}
}

type crownJewelParser struct {
	baseParser
}

func (p *crownJewelParser) parse(event backend.Event) (types.Resource, error) {
	switch event.Type {
	case types.OpDelete:
		return resourceHeader(event, types.KindCrownJewel, types.V1, 0)
	case types.OpPut:
		r, err := services.UnmarshalCrownJewel(event.Item.Value,
			services.WithExpires(event.Item.Expires),
			services.WithRevision(event.Item.Revision),
		)
		if err != nil {
			return nil, trace.Wrap(err)
		}
		return types.Resource153ToLegacy(r), nil
	default:
		return nil, trace.BadParameter("event %v is not supported", event.Type)
	}
}

func newAppParser() *appParser {
	return &appParser{
		baseParser: newBaseParser(backend.Key(appPrefix)),
	}
}

type appParser struct {
	baseParser
}

func (p *appParser) parse(event backend.Event) (types.Resource, error) {
	switch event.Type {
	case types.OpDelete:
		return resourceHeader(event, types.KindApp, types.V3, 0)
	case types.OpPut:
		return services.UnmarshalApp(event.Item.Value,
			services.WithExpires(event.Item.Expires),
			services.WithRevision(event.Item.Revision),
		)
	default:
		return nil, trace.BadParameter("event %v is not supported", event.Type)
	}
}

func newDatabaseParser() *databaseParser {
	return &databaseParser{
		baseParser: newBaseParser(backend.Key(databasesPrefix)),
	}
}

type databaseParser struct {
	baseParser
}

func (p *databaseParser) parse(event backend.Event) (types.Resource, error) {
	switch event.Type {
	case types.OpDelete:
		return resourceHeader(event, types.KindDatabase, types.V3, 0)
	case types.OpPut:
		return services.UnmarshalDatabase(event.Item.Value,
			services.WithExpires(event.Item.Expires),
			services.WithRevision(event.Item.Revision),
		)
	default:
		return nil, trace.BadParameter("event %v is not supported", event.Type)
	}
}

func newDatabaseObjectParser() *databaseObjectParser {
	return &databaseObjectParser{
		baseParser: newBaseParser(backend.Key(databaseObjectPrefix)),
	}
}

type databaseObjectParser struct {
	baseParser
}

func (p *databaseObjectParser) parse(event backend.Event) (types.Resource, error) {
	switch event.Type {
	case types.OpDelete:
		return resourceHeader(event, types.KindDatabaseObject, types.V1, 0)
	case types.OpPut:
		//nolint:staticcheck // SA1019. Using this unmarshaler for json compatibility.
		resource, err := services.FastUnmarshalProtoResourceDeprecated[*dbobjectv1.DatabaseObject](event.Item.Value,
			services.WithExpires(event.Item.Expires),
			services.WithRevision(event.Item.Revision),
		)
		if err != nil {
			return nil, trace.Wrap(err)
		}
		return types.Resource153ToLegacy(resource), nil
	default:
		return nil, trace.BadParameter("event %v is not supported", event.Type)
	}
}

func parseServer(event backend.Event, kind string) (types.Resource, error) {
	switch event.Type {
	case types.OpDelete:
		return resourceHeader(event, kind, types.V2, 0)
	case types.OpPut:
		resource, err := services.UnmarshalServer(event.Item.Value,
			kind,
			services.WithExpires(event.Item.Expires),
			services.WithRevision(event.Item.Revision),
		)
		if err != nil {
			return nil, trace.Wrap(err)
		}
		return resource, nil
	default:
		return nil, trace.BadParameter("event %v is not supported", event.Type)
	}
}

func newRemoteClusterParser() *remoteClusterParser {
	return &remoteClusterParser{
		matchPrefix: backend.Key(remoteClustersPrefix),
	}
}

type remoteClusterParser struct {
	matchPrefix []byte
}

func (p *remoteClusterParser) prefixes() [][]byte {
	return [][]byte{p.matchPrefix}
}

func (p *remoteClusterParser) match(key []byte) bool {
	return bytes.HasPrefix(key, p.matchPrefix)
}

func (p *remoteClusterParser) parse(event backend.Event) (types.Resource, error) {
	switch event.Type {
	case types.OpDelete:
		return resourceHeader(event, types.KindRemoteCluster, types.V3, 0)
	case types.OpPut:
		resource, err := services.UnmarshalRemoteCluster(event.Item.Value,
			services.WithExpires(event.Item.Expires),
			services.WithRevision(event.Item.Revision),
		)
		if err != nil {
			return nil, trace.Wrap(err)
		}
		return resource, nil
	default:
		return nil, trace.BadParameter("event %v is not supported", event.Type)
	}
}

func newLockParser() *lockParser {
	return &lockParser{
		baseParser: newBaseParser(backend.Key(locksPrefix)),
	}
}

type lockParser struct {
	baseParser
}

func (p *lockParser) parse(event backend.Event) (types.Resource, error) {
	switch event.Type {
	case types.OpDelete:
		return resourceHeader(event, types.KindLock, types.V2, 0)
	case types.OpPut:
		return services.UnmarshalLock(
			event.Item.Value,
			services.WithExpires(event.Item.Expires),
			services.WithRevision(event.Item.Revision),
		)
	default:
		return nil, trace.BadParameter("event %v is not supported", event.Type)
	}
}

func newNetworkRestrictionsParser() *networkRestrictionsParser {
	return &networkRestrictionsParser{
		matchPrefix: backend.Key(restrictionsPrefix, network),
	}
}

type networkRestrictionsParser struct {
	matchPrefix []byte
}

func (p *networkRestrictionsParser) prefixes() [][]byte {
	return [][]byte{p.matchPrefix}
}

func (p *networkRestrictionsParser) match(key []byte) bool {
	return bytes.HasPrefix(key, p.matchPrefix)
}

func (p *networkRestrictionsParser) parse(event backend.Event) (types.Resource, error) {
	switch event.Type {
	case types.OpDelete:
		return resourceHeader(event, types.KindNetworkRestrictions, types.V1, 0)
	case types.OpPut:
		resource, err := services.UnmarshalNetworkRestrictions(event.Item.Value,
			services.WithExpires(event.Item.Expires),
			services.WithRevision(event.Item.Revision),
		)
		if err != nil {
			return nil, trace.Wrap(err)
		}
		return resource, nil
	default:
		return nil, trace.BadParameter("event %v is not supported", event.Type)
	}
}

func newWindowsDesktopServicesParser() *windowsDesktopServicesParser {
	return &windowsDesktopServicesParser{
		baseParser: newBaseParser(backend.Key(windowsDesktopServicesPrefix, "")),
	}
}

type windowsDesktopServicesParser struct {
	baseParser
}

func (p *windowsDesktopServicesParser) parse(event backend.Event) (types.Resource, error) {
	switch event.Type {
	case types.OpDelete:
		return resourceHeader(event, types.KindWindowsDesktopService, types.V3, 0)
	case types.OpPut:
		return services.UnmarshalWindowsDesktopService(
			event.Item.Value,
			services.WithExpires(event.Item.Expires),
			services.WithRevision(event.Item.Revision),
		)
	default:
		return nil, trace.BadParameter("event %v is not supported", event.Type)
	}
}

func newWindowsDesktopsParser() *windowsDesktopsParser {
	return &windowsDesktopsParser{
		baseParser: newBaseParser(backend.Key(windowsDesktopsPrefix, "")),
	}
}

type windowsDesktopsParser struct {
	baseParser
}

func (p *windowsDesktopsParser) parse(event backend.Event) (types.Resource, error) {
	switch event.Type {
	case types.OpDelete:
		hostID, name, err := baseTwoKeys(event.Item.Key)
		if err != nil {
			return nil, trace.Wrap(err)
		}
		return &types.ResourceHeader{
			Kind:    types.KindWindowsDesktop,
			Version: types.V3,
			Metadata: types.Metadata{
				Name:        name,
				Namespace:   apidefaults.Namespace,
				Description: hostID, // pass ID via description field for the cache
			},
		}, nil
	case types.OpPut:
		return services.UnmarshalWindowsDesktop(
			event.Item.Value,
			services.WithExpires(event.Item.Expires),
			services.WithRevision(event.Item.Revision),
		)
	default:
		return nil, trace.BadParameter("event %v is not supported", event.Type)
	}
}

type installerParser struct {
	baseParser
}

func newInstallerParser() *installerParser {
	return &installerParser{
		baseParser: newBaseParser(backend.Key(clusterConfigPrefix, scriptsPrefix, installerPrefix)),
	}
}

func (p *installerParser) parse(event backend.Event) (types.Resource, error) {
	switch event.Type {
	case types.OpDelete:
		h, err := resourceHeader(event, types.KindInstaller, types.V1, 0)
		if err != nil {
			return nil, trace.Wrap(err)
		}
		return h, nil
	case types.OpPut:
		inst, err := services.UnmarshalInstaller(event.Item.Value,
			services.WithExpires(event.Item.Expires),
			services.WithRevision(event.Item.Revision),
		)
		if err != nil {
			return nil, trace.Wrap(err)
		}
		return inst, nil
	default:
		return nil, trace.BadParameter("event %v is not supported", event.Type)
	}
}

type pluginParser struct {
	baseParser
	loadSecrets bool
}

func newPluginParser(loadSecrets bool) *pluginParser {
	return &pluginParser{
		baseParser:  newBaseParser(backend.Key(pluginsPrefix)),
		loadSecrets: loadSecrets,
	}
}

func (p *pluginParser) parse(event backend.Event) (types.Resource, error) {
	switch event.Type {
	case types.OpDelete:
		h, err := resourceHeader(event, types.KindPlugin, types.V1, 0)
		if err != nil {
			return nil, trace.Wrap(err)
		}
		return h, nil
	case types.OpPut:
		plugin, err := services.UnmarshalPlugin(event.Item.Value,
			services.WithExpires(event.Item.Expires),
			services.WithRevision(event.Item.Revision),
		)
		if err != nil {
			return nil, trace.Wrap(err)
		}
		return plugin, nil
	default:
		return nil, trace.BadParameter("event %v is not supported", event.Type)
	}
}

func newSAMLIDPServiceProviderParser() *samlIDPServiceProviderParser {
	return &samlIDPServiceProviderParser{
		baseParser: newBaseParser(backend.Key(samlIDPServiceProviderPrefix)),
	}
}

type samlIDPServiceProviderParser struct {
	baseParser
}

func (p *samlIDPServiceProviderParser) parse(event backend.Event) (types.Resource, error) {
	switch event.Type {
	case types.OpDelete:
		return resourceHeader(event, types.KindSAMLIdPServiceProvider, types.V1, 0)
	case types.OpPut:
		return services.UnmarshalSAMLIdPServiceProvider(event.Item.Value,
			services.WithExpires(event.Item.Expires),
			services.WithRevision(event.Item.Revision),
		)
	default:
		return nil, trace.BadParameter("event %v is not supported", event.Type)
	}
}

func newUserGroupParser() *userGroupParser {
	return &userGroupParser{
		baseParser: newBaseParser(backend.Key(userGroupPrefix)),
	}
}

type userGroupParser struct {
	baseParser
}

func (p *userGroupParser) parse(event backend.Event) (types.Resource, error) {
	switch event.Type {
	case types.OpDelete:
		return resourceHeader(event, types.KindUserGroup, types.V1, 0)
	case types.OpPut:
		return services.UnmarshalUserGroup(event.Item.Value,
			services.WithExpires(event.Item.Expires),
			services.WithRevision(event.Item.Revision),
		)
	default:
		return nil, trace.BadParameter("event %v is not supported", event.Type)
	}
}

func newOktaImportRuleParser() *oktaImportRuleParser {
	return &oktaImportRuleParser{
		baseParser: newBaseParser(backend.Key(oktaImportRulePrefix)),
	}
}

type oktaImportRuleParser struct {
	baseParser
}

func (p *oktaImportRuleParser) parse(event backend.Event) (types.Resource, error) {
	switch event.Type {
	case types.OpDelete:
		return resourceHeader(event, types.KindOktaImportRule, types.V1, 0)
	case types.OpPut:
		return services.UnmarshalOktaImportRule(event.Item.Value,
			services.WithExpires(event.Item.Expires),
			services.WithRevision(event.Item.Revision),
		)
	default:
		return nil, trace.BadParameter("event %v is not supported", event.Type)
	}
}

func newOktaAssignmentParser() *oktaAssignmentParser {
	return &oktaAssignmentParser{
		baseParser: newBaseParser(backend.Key(oktaAssignmentPrefix)),
	}
}

type oktaAssignmentParser struct {
	baseParser
}

func (p *oktaAssignmentParser) parse(event backend.Event) (types.Resource, error) {
	switch event.Type {
	case types.OpDelete:
		return resourceHeader(event, types.KindOktaAssignment, types.V1, 0)
	case types.OpPut:
		return services.UnmarshalOktaAssignment(event.Item.Value,
			services.WithExpires(event.Item.Expires),
			services.WithRevision(event.Item.Revision),
		)
	default:
		return nil, trace.BadParameter("event %v is not supported", event.Type)
	}
}

func newProvisioningStateParser() *provisioningStateParser {
	return &provisioningStateParser{
		baseParser: newBaseParser(backend.Key(provisioningStatePrefix)),
	}
}

type provisioningStateParser struct {
	baseParser
}

func (p *provisioningStateParser) parse(event backend.Event) (types.Resource, error) {
	switch event.Type {
	case types.OpDelete:
		return resourceHeader(event, types.KindProvisioningState, types.V1, 0)
	case types.OpPut:
		r, err := services.UnmarshalProvisioningState(event.Item.Value,
			services.WithExpires(event.Item.Expires),
			services.WithRevision(event.Item.Revision),
		)
		if err != nil {
			return nil, trace.Wrap(err)
		}
		return types.Resource153ToLegacy(r), nil
	default:
		return nil, trace.BadParameter("event %v is not supported", event.Type)
	}
}

func newIntegrationParser() *integrationParser {
	return &integrationParser{
		baseParser: newBaseParser(backend.Key(integrationsPrefix)),
	}
}

type integrationParser struct {
	baseParser
}

func (p *integrationParser) parse(event backend.Event) (types.Resource, error) {
	switch event.Type {
	case types.OpDelete:
		return resourceHeader(event, types.KindIntegration, types.V1, 0)
	case types.OpPut:
		return services.UnmarshalIntegration(event.Item.Value,
			services.WithExpires(event.Item.Expires),
			services.WithRevision(event.Item.Revision),
		)
	default:
		return nil, trace.BadParameter("event %v is not supported", event.Type)
	}
}

func newDiscoveryConfigParser() *discoveryConfigParser {
	return &discoveryConfigParser{
		baseParser: newBaseParser(backend.Key(discoveryConfigPrefix)),
	}
}

type discoveryConfigParser struct {
	baseParser
}

func (p *discoveryConfigParser) parse(event backend.Event) (types.Resource, error) {
	switch event.Type {
	case types.OpDelete:
		return resourceHeader(event, types.KindDiscoveryConfig, types.V1, 0)
	case types.OpPut:
		return services.UnmarshalDiscoveryConfig(event.Item.Value,
			services.WithExpires(event.Item.Expires),
			services.WithRevision(event.Item.Revision),
		)
	default:
		return nil, trace.BadParameter("event %v is not supported", event.Type)
	}
}

func newHeadlessAuthenticationParser(m map[string]string) (*headlessAuthenticationParser, error) {
	var filter types.HeadlessAuthenticationFilter
	if err := filter.FromMap(m); err != nil {
		return nil, trace.Wrap(err)
	}

	return &headlessAuthenticationParser{
		baseParser: newBaseParser(backend.Key(headlessAuthenticationPrefix)),
		filter:     filter,
	}, nil
}

type headlessAuthenticationParser struct {
	baseParser
	filter types.HeadlessAuthenticationFilter
}

func (p *headlessAuthenticationParser) parse(event backend.Event) (types.Resource, error) {
	switch event.Type {
	case types.OpDelete:
		return resourceHeader(event, types.KindHeadlessAuthentication, types.V1, 0)
	case types.OpPut:
		ha, err := unmarshalHeadlessAuthentication(event.Item.Value)
		if err != nil {
			return nil, trace.Wrap(err)
		}
		if !p.filter.Match(ha) {
			return nil, nil
		}
		return ha, nil
	default:
		return nil, trace.BadParameter("event %v is not supported", event.Type)
	}
}

func newAccessListParser() *accessListParser {
	return &accessListParser{
		baseParser: newBaseParser(backend.ExactKey(accessListPrefix)),
	}
}

type accessListParser struct {
	baseParser
}

func (p *accessListParser) parse(event backend.Event) (types.Resource, error) {
	switch event.Type {
	case types.OpDelete:
		return resourceHeader(event, types.KindAccessList, types.V1, 0)
	case types.OpPut:
		return services.UnmarshalAccessList(event.Item.Value,
			services.WithExpires(event.Item.Expires),
			services.WithRevision(event.Item.Revision),
		)
	default:
		return nil, trace.BadParameter("event %v is not supported", event.Type)
	}
}

func newAuditQueryParser() *auditQueryParser {
	return &auditQueryParser{
		baseParser: newBaseParser(backend.Key(AuditQueryPrefix)),
	}
}

type auditQueryParser struct {
	baseParser
}

func (p *auditQueryParser) parse(event backend.Event) (types.Resource, error) {
	switch event.Type {
	case types.OpDelete:
		return resourceHeader(event, types.KindAuditQuery, types.V1, 0)
	case types.OpPut:
		return services.UnmarshalAuditQuery(event.Item.Value,
			services.WithExpires(event.Item.Expires),
		)
	default:
		return nil, trace.BadParameter("event %v is not supported", event.Type)
	}
}

func newSecurityReportParser() *securityReportParser {
	return &securityReportParser{
		baseParser: newBaseParser(backend.Key(SecurityReportPrefix)),
	}
}

type securityReportParser struct {
	baseParser
}

func (p *securityReportParser) parse(event backend.Event) (types.Resource, error) {
	switch event.Type {
	case types.OpDelete:
		return resourceHeader(event, types.KindSecurityReport, types.V1, 0)
	case types.OpPut:
		return services.UnmarshalSecurityReport(event.Item.Value,
			services.WithExpires(event.Item.Expires),
		)
	default:
		return nil, trace.BadParameter("event %v is not supported", event.Type)
	}
}

func newSecurityReportStateParser() *securityReportStateParser {
	return &securityReportStateParser{
		baseParser: newBaseParser(backend.Key(SecurityReportStatePrefix)),
	}
}

type securityReportStateParser struct {
	baseParser
}

func (p *securityReportStateParser) parse(event backend.Event) (types.Resource, error) {
	switch event.Type {
	case types.OpDelete:
		return resourceHeader(event, types.KindSecurityReportState, types.V1, 0)
	case types.OpPut:
		return services.UnmarshalSecurityReportState(event.Item.Value,
			services.WithExpires(event.Item.Expires),
		)
	default:
		return nil, trace.BadParameter("event %v is not supported", event.Type)
	}
}

func newUserLoginStateParser() *userLoginStateParser {
	return &userLoginStateParser{
		baseParser: newBaseParser(backend.Key(userLoginStatePrefix)),
	}
}

type userLoginStateParser struct {
	baseParser
}

func (p *userLoginStateParser) parse(event backend.Event) (types.Resource, error) {
	switch event.Type {
	case types.OpDelete:
		return resourceHeader(event, types.KindUserLoginState, types.V1, 0)
	case types.OpPut:
		return services.UnmarshalUserLoginState(event.Item.Value,
			services.WithExpires(event.Item.Expires),
			services.WithRevision(event.Item.Revision),
		)
	default:
		return nil, trace.BadParameter("event %v is not supported", event.Type)
	}
}

func newAccessListMemberParser() *accessListMemberParser {
	return &accessListMemberParser{
		baseParser: newBaseParser(backend.ExactKey(accessListMemberPrefix)),
	}
}

type accessListMemberParser struct {
	baseParser
}

func (p *accessListMemberParser) parse(event backend.Event) (types.Resource, error) {
	switch event.Type {
	case types.OpDelete:
		accessList, name, err := baseTwoKeys(event.Item.Key)
		if err != nil {
			return nil, trace.Wrap(err)
		}
		return &types.ResourceHeader{
			Kind:    types.KindAccessListMember,
			Version: types.V1,
			Metadata: types.Metadata{
				Name:        name,
				Namespace:   apidefaults.Namespace,
				Description: accessList, // pass access list description field for the cache
			},
		}, nil
	case types.OpPut:
		return services.UnmarshalAccessListMember(event.Item.Value,
			services.WithExpires(event.Item.Expires),
			services.WithRevision(event.Item.Revision),
		)
	default:
		return nil, trace.BadParameter("event %v is not supported", event.Type)
	}
}

func newAccessListReviewParser() *accessListReviewParser {
	return &accessListReviewParser{
		baseParser: newBaseParser(backend.ExactKey(accessListReviewPrefix)),
	}
}

type accessListReviewParser struct {
	baseParser
}

func (p *accessListReviewParser) parse(event backend.Event) (types.Resource, error) {
	switch event.Type {
	case types.OpDelete:
		accessList, name, err := baseTwoKeys(event.Item.Key)
		if err != nil {
			return nil, trace.Wrap(err)
		}
		return &types.ResourceHeader{
			Kind:    types.KindAccessListReview,
			Version: types.V1,
			Metadata: types.Metadata{
				Name:        name,
				Namespace:   apidefaults.Namespace,
				Description: accessList, // pass access list description field for the cache
			},
		}, nil
	case types.OpPut:
		return services.UnmarshalAccessListReview(event.Item.Value,
			services.WithExpires(event.Item.Expires),
			services.WithRevision(event.Item.Revision),
		)
	default:
		return nil, trace.BadParameter("event %v is not supported", event.Type)
	}
}

func newKubeWaitingContainerParser() *kubeWaitingContainerParser {
	return &kubeWaitingContainerParser{
		baseParser: newBaseParser(backend.Key(kubeWaitingContPrefix)),
	}
}

type kubeWaitingContainerParser struct {
	baseParser
}

func (p *kubeWaitingContainerParser) parse(event backend.Event) (types.Resource, error) {
	switch event.Type {
	case types.OpDelete:
		// remove the first separator so no separated parts should be
		// empty strings
		key := string(event.Item.Key)
		if len(key) > 0 && key[0] == backend.Separator {
			key = key[1:]
		}
		parts := strings.Split(key, string(backend.Separator))
		if len(parts) != 6 {
			return nil, trace.BadParameter("malformed key for %s event: %s", types.KindKubeWaitingContainer, event.Item.Key)
		}

		resource, err := kubewaitingcontainer.NewKubeWaitingContainer(
			parts[5],
			&kubewaitingcontainerpb.KubernetesWaitingContainerSpec{
				Username:      parts[1],
				Cluster:       parts[2],
				Namespace:     parts[3],
				PodName:       parts[4],
				ContainerName: parts[5],
				Patch:         []byte("{}"),                       // default to empty patch. It doesn't matter for delete ops.
				PatchType:     kubewaitingcontainer.JSONPatchType, // default to JSON patch. It doesn't matter for delete ops.
			},
		)
		if err != nil {
			return nil, trace.Wrap(err)
		}
		return types.Resource153ToLegacy(resource), nil
	case types.OpPut:
		resource, err := services.UnmarshalKubeWaitingContainer(
			event.Item.Value,
			services.WithExpires(event.Item.Expires),
			services.WithRevision(event.Item.Revision),
		)
		if err != nil {
			return nil, trace.Wrap(err)
		}
		return types.Resource153ToLegacy(resource), nil
	default:
		return nil, trace.BadParameter("event %v is not supported", event.Type)
	}
}

func newAccessMonitoringRuleParser() *AccessMonitoringRuleParser {
	return &AccessMonitoringRuleParser{
		baseParser: newBaseParser(backend.ExactKey(accessMonitoringRulesPrefix)),
	}
}

type AccessMonitoringRuleParser struct {
	baseParser
}

func (p *AccessMonitoringRuleParser) parse(event backend.Event) (types.Resource, error) {
	switch event.Type {
	case types.OpDelete:
		return resourceHeader(event, types.KindAccessMonitoringRule, types.V1, 0)
	case types.OpPut:
		r, err := services.UnmarshalAccessMonitoringRule(event.Item.Value,
			services.WithExpires(event.Item.Expires),
			services.WithRevision(event.Item.Revision),
		)
		if err != nil {
			return nil, trace.Wrap(err)
		}
		return types.Resource153ToLegacy(r), nil
	default:
		return nil, trace.BadParameter("event %v is not supported", event.Type)
	}
}

func newUserNotificationParser() *userNotificationParser {
	return &userNotificationParser{
		baseParser: newBaseParser(backend.Key(notificationsUserSpecificPrefix)),
	}
}

type userNotificationParser struct {
	baseParser
}

func (p *userNotificationParser) parse(event backend.Event) (types.Resource, error) {
	switch event.Type {
	case types.OpDelete:
		// Remove the first separator so none of the separated parts will be
		// empty strings
		key := string(event.Item.Key)
		key = strings.TrimPrefix(key, string(backend.Separator))
		parts := strings.Split(key, string(backend.Separator))
		if len(parts) != 4 {
			return nil, trace.BadParameter("malformed key for %s event: %s", types.KindNotification, event.Item.Key)
		}

		notification := &notificationsv1.Notification{
			Kind:    types.KindNotification,
			Version: types.V1,
			Spec: &notificationsv1.NotificationSpec{
				Username: parts[2],
			},
			Metadata: &headerv1.Metadata{
				Name: parts[3],
			},
		}

		return types.Resource153ToLegacy(notification), nil
	case types.OpPut:
		notification, err := services.UnmarshalNotification(
			event.Item.Value,
			services.WithExpires(event.Item.Expires),
			services.WithRevision(event.Item.Revision))
		if err != nil {
			return nil, trace.Wrap(err)
		}
		return types.Resource153ToLegacy(notification), nil
	default:
		return nil, trace.BadParameter("event %v is not supported", event.Type)
	}
}

func newGlobalNotificationParser() *globalNotificationParser {
	return &globalNotificationParser{
		baseParser: newBaseParser(backend.Key(notificationsGlobalPrefix)),
	}
}

type globalNotificationParser struct {
	baseParser
}

func (p *globalNotificationParser) parse(event backend.Event) (types.Resource, error) {
	switch event.Type {
	case types.OpDelete:
		// Remove the first separator so none of the separated parts will be
		// empty strings
		key := string(event.Item.Key)
		key = strings.TrimPrefix(key, string(backend.Separator))
		// notifications/global/<uuid>
		parts := strings.Split(key, string(backend.Separator))
		if len(parts) != 3 {
			return nil, trace.BadParameter("malformed key for %s event: %s", types.KindGlobalNotification, event.Item.Key)
		}

		globalNotification := &notificationsv1.GlobalNotification{
			Kind:    types.KindGlobalNotification,
			Version: types.V1,
			Spec: &notificationsv1.GlobalNotificationSpec{
				Notification: &notificationsv1.Notification{
					Spec: &notificationsv1.NotificationSpec{},
				},
			},
			Metadata: &headerv1.Metadata{
				Name: parts[2],
			},
		}

		return types.Resource153ToLegacy(globalNotification), nil
	case types.OpPut:
		globalNotification, err := services.UnmarshalGlobalNotification(
			event.Item.Value,
			services.WithExpires(event.Item.Expires),
			services.WithRevision(event.Item.Revision))
		if err != nil {
			return nil, trace.Wrap(err)
		}
		return types.Resource153ToLegacy(globalNotification), nil
	default:
		return nil, trace.BadParameter("event %v is not supported", event.Type)
	}
}

func newBotInstanceParser() *botInstanceParser {
	return &botInstanceParser{
		baseParser: newBaseParser(backend.Key(botInstancePrefix)),
	}
}

type botInstanceParser struct {
	baseParser
}

func (p *botInstanceParser) parse(event backend.Event) (types.Resource, error) {
	switch event.Type {
	case types.OpDelete:
		// Remove the first separator so none of the separated parts will be
		// empty strings
		key := string(event.Item.Key)
		key = strings.TrimPrefix(key, string(backend.Separator))

		// bot_instance/<1: bot name>/<2: uuid>
		parts := strings.Split(key, string(backend.Separator))
		if len(parts) != 3 {
			return nil, trace.BadParameter("malformed key for %s event: %s", types.KindBotInstance, event.Item.Key)
		}

		botInstance := &machineidv1.BotInstance{
			Kind:    types.KindBotInstance,
			Version: types.V1,
			Spec: &machineidv1.BotInstanceSpec{
				BotName:    parts[1],
				InstanceId: parts[2],
			},
			Metadata: &headerv1.Metadata{
				Name: parts[2],
			},
		}

		return types.Resource153ToLegacy(botInstance), nil
	case types.OpPut:
		botInstance, err := services.UnmarshalBotInstance(
			event.Item.Value,
			services.WithExpires(event.Item.Expires),
			services.WithRevision(event.Item.Revision))
		if err != nil {
			return nil, trace.Wrap(err)
		}
		return types.Resource153ToLegacy(botInstance), nil
	default:
		return nil, trace.BadParameter("event %v is not supported", event.Type)
	}
}

func newInstanceParser() *instanceParser {
	return &instanceParser{
		baseParser: newBaseParser(backend.Key(instancePrefix)),
	}
}

type instanceParser struct {
	baseParser
}

func (p *instanceParser) parse(event backend.Event) (types.Resource, error) {
	switch event.Type {
	case types.OpDelete:
		return resourceHeader(event, types.KindInstance, types.V1, 0)
	case types.OpPut:
		instance, err := generic.FastUnmarshal[*types.InstanceV1](event.Item)
		if err != nil {
			return nil, trace.Wrap(err)
		}
		return instance, nil
	default:
		return nil, trace.BadParameter("event %v is not supported", event.Type)
	}
}

func resourceHeader(event backend.Event, kind, version string, offset int) (types.Resource, error) {
	name, err := base(event.Item.Key, offset)
	if err != nil {
		return nil, trace.Wrap(err)
	}
	return &types.ResourceHeader{
		Kind:    kind,
		Version: version,
		Metadata: types.Metadata{
			Name:      string(name),
			Namespace: apidefaults.Namespace,
		},
	}, nil
}

func resourceHeaderWithTemplate(event backend.Event, hdr types.ResourceHeader, offset int) (types.Resource, error) {
	name, err := base(event.Item.Key, offset)
	if err != nil {
		return nil, trace.Wrap(err)
	}
	return &types.ResourceHeader{
		Kind:    hdr.Kind,
		SubKind: hdr.SubKind,
		Version: hdr.Version,
		Metadata: types.Metadata{
			Name:      string(name),
			Namespace: apidefaults.Namespace,
		},
	}, nil
}

// WaitForEvent waits for the event matched by the specified event matcher in the given watcher.
func WaitForEvent(ctx context.Context, watcher types.Watcher, m EventMatcher, clock clockwork.Clock) (types.Resource, error) {
	tick := clock.NewTicker(defaults.WebHeadersTimeout)
	defer tick.Stop()

	select {
	case event := <-watcher.Events():
		if event.Type != types.OpInit {
			return nil, trace.BadParameter("expected init event, got %v instead", event.Type)
		}
	case <-watcher.Done():
		// Watcher closed, probably due to a network error.
		return nil, trace.ConnectionProblem(watcher.Error(), "watcher is closed")
	case <-tick.Chan():
		return nil, trace.LimitExceeded("timed out waiting for initialize event")
	}

	for {
		select {
		case event := <-watcher.Events():
			res, err := m.Match(event)
			if err == nil {
				return res, nil
			}
			if !trace.IsCompareFailed(err) {
				logrus.WithError(err).Debug("Failed to match event.")
			}
		case <-watcher.Done():
			// Watcher closed, probably due to a network error.
			return nil, trace.ConnectionProblem(watcher.Error(), "watcher is closed")
		case <-tick.Chan():
			return nil, trace.LimitExceeded("timed out waiting for event")
		}
	}
}

func newDeviceParser() *deviceParser {
	return &deviceParser{
		baseParser: newBaseParser(backend.Key(devicetrust.DevicesIDPrefix...)),
	}
}

type deviceParser struct {
	baseParser
}

func (p *deviceParser) parse(event backend.Event) (types.Resource, error) {
	switch event.Type {
	case types.OpDelete:
		name, err := base(event.Item.Key, 0 /* offset */)
		if err != nil {
			return nil, trace.Wrap(err)
		}
		device := &types.DeviceV1{
			ResourceHeader: types.ResourceHeader{
				Kind:    types.KindDevice,
				Version: types.V1,
				Metadata: types.Metadata{
					Name: string(name),
				},
			},
		}
		return device, nil
	case types.OpPut:
		device, err := services.UnmarshalDeviceFromBackendItem(event.Item)
		if err != nil {
			return nil, trace.Wrap(err)
		}
		// [devicepb.Device] doesn't satisfy types.Resource interface or Resource153 interface,
		// so we need to convert it to types.DeviceV1 so it satisfy types.Resource interface.
		dev := types.DeviceToResource(device)
		// Set the expires and revision fields.
		dev.SetExpiry(event.Item.Expires)
		dev.SetRevision(event.Item.Revision)
		return dev, nil
	default:
		return nil, trace.BadParameter("event %v is not supported", event.Type)
	}
}

func newAccessGraphSecretPrivateKeyParser() *accessGraphSecretPrivateKeyParser {
	return &accessGraphSecretPrivateKeyParser{
		baseParser: newBaseParser(backend.Key(privateKeysPrefix)),
	}
}

type accessGraphSecretPrivateKeyParser struct {
	baseParser
}

func (p *accessGraphSecretPrivateKeyParser) parse(event backend.Event) (types.Resource, error) {
	switch event.Type {
	case types.OpDelete:
		deviceID, name, err := baseTwoKeys(event.Item.Key)
		if err != nil {
			return nil, trace.Wrap(err)
		}

		privateKey := &accessgraphsecretsv1pb.PrivateKey{
			Kind:    types.KindAccessGraphSecretPrivateKey,
			Version: types.V1,
			Metadata: &headerv1.Metadata{
				Name: name,
			},
			Spec: &accessgraphsecretsv1pb.PrivateKeySpec{
				DeviceId: deviceID,
			},
		}

		return types.Resource153ToLegacy(privateKey), nil
	case types.OpPut:
		pk, err := services.UnmarshalAccessGraphPrivateKey(
			event.Item.Value,
			services.WithExpires(event.Item.Expires),
			services.WithRevision(event.Item.Revision))
		if err != nil {
			return nil, trace.Wrap(err)
		}
		return types.Resource153ToLegacy(pk), nil
	default:
		return nil, trace.BadParameter("event %v is not supported", event.Type)
	}
}

func newAccessGraphSecretAuthorizedKeyParser() *accessGraphSecretAuthorizedKeyParser {
	return &accessGraphSecretAuthorizedKeyParser{
		baseParser: newBaseParser(backend.Key(authorizedKeysPrefix)),
	}
}

type accessGraphSecretAuthorizedKeyParser struct {
	baseParser
}

func (p *accessGraphSecretAuthorizedKeyParser) parse(event backend.Event) (types.Resource, error) {
	switch event.Type {
	case types.OpDelete:
		hostID, name, err := baseTwoKeys(event.Item.Key)
		if err != nil {
			return nil, trace.Wrap(err)
		}

		authorizedKey := &accessgraphsecretsv1pb.AuthorizedKey{
			Kind:    types.KindAccessGraphSecretAuthorizedKey,
			Version: types.V1,
			Metadata: &headerv1.Metadata{
				Name: name,
			},
			Spec: &accessgraphsecretsv1pb.AuthorizedKeySpec{
				HostId: hostID,
			},
		}

		return types.Resource153ToLegacy(authorizedKey), nil
	case types.OpPut:
		ak, err := services.UnmarshalAccessGraphAuthorizedKey(
			event.Item.Value,
			services.WithExpires(event.Item.Expires),
			services.WithRevision(event.Item.Revision))
		if err != nil {
			return nil, trace.Wrap(err)
		}
		return types.Resource153ToLegacy(ak), nil
	default:
		return nil, trace.BadParameter("event %v is not supported", event.Type)
	}
}

// Match matches the specified resource event by applying itself
func (r EventMatcherFunc) Match(event types.Event) (types.Resource, error) {
	return r(event)
}

// EventMatcherFunc matches the specified resource event.
// Implements EventMatcher
type EventMatcherFunc func(types.Event) (types.Resource, error)

// EventMatcher matches a specific resource event
type EventMatcher interface {
	// Match matches the specified event.
	// Returns the matched resource if successful.
	// Returns trace.CompareFailedError for no match.
	Match(types.Event) (types.Resource, error)
}

// base returns last element delimited by separator, index is
// is an index of the key part to get counting from the end
func base(key []byte, offset int) ([]byte, error) {
	parts := bytes.Split(key, []byte{backend.Separator})
	if len(parts) < offset+1 {
		return nil, trace.NotFound("failed parsing %v", string(key))
	}
	return parts[len(parts)-offset-1], nil
}

// baseTwoKeys returns two last keys
func baseTwoKeys(key []byte) (string, string, error) {
	parts := bytes.Split(key, []byte{backend.Separator})
	if len(parts) < 2 {
		return "", "", trace.NotFound("failed parsing %v", string(key))
	}
	return string(parts[len(parts)-2]), string(parts[len(parts)-1]), nil
}

func newAccessGraphSettingsParser() *accessGraphSettingsParser {
	return &accessGraphSettingsParser{
		baseParser: newBaseParser(backend.Key(clusterConfigPrefix, accessGraphSettingsPrefix)),
	}
}

type accessGraphSettingsParser struct {
	baseParser
}

func (p *accessGraphSettingsParser) parse(event backend.Event) (types.Resource, error) {
	switch event.Type {
	case types.OpDelete:
		h, err := resourceHeader(event, types.KindAccessGraphSettings, types.V1, 0)
		if err != nil {
			return nil, trace.Wrap(err)
		}
		h.SetName(types.MetaNameAccessGraphSettings)
		return h, nil
	case types.OpPut:
		settings, err := services.UnmarshalAccessGraphSettings(
			event.Item.Value,
			services.WithExpires(event.Item.Expires),
			services.WithRevision(event.Item.Revision),
		)
		if err != nil {
			return nil, trace.Wrap(err)
		}
		return types.Resource153ToLegacy(settings), nil
	default:
		return nil, trace.BadParameter("event %v is not supported", event.Type)
	}
}<|MERGE_RESOLUTION|>--- conflicted
+++ resolved
@@ -222,13 +222,10 @@
 			parser = newAccessGraphSecretPrivateKeyParser()
 		case types.KindAccessGraphSecretAuthorizedKey:
 			parser = newAccessGraphSecretAuthorizedKeyParser()
-<<<<<<< HEAD
+		case types.KindAccessGraphSettings:
+			parser = newAccessGraphSettingsParser()
 		case types.KindProvisioningState:
 			parser = newProvisioningStateParser()
-=======
-		case types.KindAccessGraphSettings:
-			parser = newAccessGraphSettingsParser()
->>>>>>> cbf2a9d4
 		default:
 			if watch.AllowPartialSuccess {
 				continue
@@ -2458,7 +2455,7 @@
 	return parts[len(parts)-offset-1], nil
 }
 
-// baseTwoKeys returns two last keys
+// baseTwoKeys returns two last keyss
 func baseTwoKeys(key []byte) (string, string, error) {
 	parts := bytes.Split(key, []byte{backend.Separator})
 	if len(parts) < 2 {
