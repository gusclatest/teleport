--- conflicted
+++ resolved
@@ -243,13 +243,10 @@
 		return types.KindAccessGraphSettings, nil
 	case types.KindSPIFFEFederation, types.KindSPIFFEFederation + "s":
 		return types.KindSPIFFEFederation, nil
-<<<<<<< HEAD
 	case types.KindIdentityCenterAccount, types.KindIdentityCenterAccount + "s":
 		return types.KindIdentityCenterAccount, nil
-=======
 	case types.KindStaticHostUser, types.KindStaticHostUser + "s", "host_user", "host_users":
 		return types.KindStaticHostUser, nil
->>>>>>> 2bd236bc
 	}
 	return "", trace.BadParameter("unsupported resource: %q - resources should be expressed as 'type/name', for example 'connector/github'", in)
 }
