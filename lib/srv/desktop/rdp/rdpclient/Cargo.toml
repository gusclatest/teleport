--- conflicted
+++ resolved
@@ -34,13 +34,8 @@
 rsa = "0.9.6"
 sspi = { git = "https://github.com/Devolutions/sspi-rs", rev="d54bdfcafa0e10d9d78224ebacc4f2a0992a6b79", features = ["network_client"] }
 static_init = "1.0.3"
-<<<<<<< HEAD
-tokio = { version = "1.37", features = ["full"] }
+tokio = { version = "1.38", features = ["full"] }
 tokio-boring = { git = "https://github.com/gravitational/boring", rev="99897308abb5976ea05625b8314c24b16eebb01b", optional = true }
-=======
-tokio = { version = "1.38", features = ["full"] }
-tokio-boring = { git = "https://github.com/gravitational/boring", rev="605253d99d5e363e178bcf97e1d4622e33844cd5", optional = true }
->>>>>>> b6b7fec6
 utf16string = "0.2.0"
 uuid = { version = "1.8.0", features = ["v4"] }
 
