--- conflicted
+++ resolved
@@ -16,13 +16,9 @@
             fieldPath: metadata.namespace
       - name: RELEASE_NAME
         value: RELEASE-NAME
-<<<<<<< HEAD
-      image: public.ecr.aws/gravitational/teleport-distroless:17.0.0-dev.gus-sign-plugins.1
-=======
-      - name: TELEPORT_KUBE_CLUSTER_DOMAIN
-        value: cluster.local
-      image: public.ecr.aws/gravitational/teleport-distroless:17.0.0-dev
->>>>>>> 773f140e
+      - name: TELEPORT_KUBE_CLUSTER_DOMAIN
+        value: cluster.local
+      image: public.ecr.aws/gravitational/teleport-distroless:17.0.0-dev.gus-sign-plugins.1
       imagePullPolicy: IfNotPresent
       livenessProbe:
         failureThreshold: 6
@@ -92,13 +88,9 @@
             fieldPath: metadata.namespace
       - name: RELEASE_NAME
         value: RELEASE-NAME
-<<<<<<< HEAD
-      image: public.ecr.aws/gravitational/teleport-distroless:17.0.0-dev.gus-sign-plugins.1
-=======
-      - name: TELEPORT_KUBE_CLUSTER_DOMAIN
-        value: cluster.local
-      image: public.ecr.aws/gravitational/teleport-distroless:17.0.0-dev
->>>>>>> 773f140e
+      - name: TELEPORT_KUBE_CLUSTER_DOMAIN
+        value: cluster.local
+      image: public.ecr.aws/gravitational/teleport-distroless:17.0.0-dev.gus-sign-plugins.1
       imagePullPolicy: IfNotPresent
       livenessProbe:
         failureThreshold: 6
@@ -192,13 +184,9 @@
                   fieldPath: metadata.namespace
             - name: RELEASE_NAME
               value: RELEASE-NAME
-<<<<<<< HEAD
-            image: public.ecr.aws/gravitational/teleport-distroless:17.0.0-dev.gus-sign-plugins.1
-=======
             - name: TELEPORT_KUBE_CLUSTER_DOMAIN
               value: cluster.local
-            image: public.ecr.aws/gravitational/teleport-distroless:17.0.0-dev
->>>>>>> 773f140e
+            image: public.ecr.aws/gravitational/teleport-distroless:17.0.0-dev.gus-sign-plugins.1
             imagePullPolicy: IfNotPresent
             livenessProbe:
               failureThreshold: 6
@@ -300,13 +288,9 @@
             fieldPath: metadata.namespace
       - name: RELEASE_NAME
         value: RELEASE-NAME
-<<<<<<< HEAD
-      image: public.ecr.aws/gravitational/teleport-distroless:17.0.0-dev.gus-sign-plugins.1
-=======
-      - name: TELEPORT_KUBE_CLUSTER_DOMAIN
-        value: cluster.local
-      image: public.ecr.aws/gravitational/teleport-distroless:17.0.0-dev
->>>>>>> 773f140e
+      - name: TELEPORT_KUBE_CLUSTER_DOMAIN
+        value: cluster.local
+      image: public.ecr.aws/gravitational/teleport-distroless:17.0.0-dev.gus-sign-plugins.1
       imagePullPolicy: IfNotPresent
       livenessProbe:
         failureThreshold: 6
@@ -376,13 +360,9 @@
             fieldPath: metadata.namespace
       - name: RELEASE_NAME
         value: RELEASE-NAME
-<<<<<<< HEAD
-      image: public.ecr.aws/gravitational/teleport-distroless:17.0.0-dev.gus-sign-plugins.1
-=======
-      - name: TELEPORT_KUBE_CLUSTER_DOMAIN
-        value: cluster.local
-      image: public.ecr.aws/gravitational/teleport-distroless:17.0.0-dev
->>>>>>> 773f140e
+      - name: TELEPORT_KUBE_CLUSTER_DOMAIN
+        value: cluster.local
+      image: public.ecr.aws/gravitational/teleport-distroless:17.0.0-dev.gus-sign-plugins.1
       imagePullPolicy: IfNotPresent
       livenessProbe:
         failureThreshold: 6
@@ -472,13 +452,9 @@
                   fieldPath: metadata.namespace
             - name: RELEASE_NAME
               value: RELEASE-NAME
-<<<<<<< HEAD
-            image: public.ecr.aws/gravitational/teleport-distroless:17.0.0-dev.gus-sign-plugins.1
-=======
             - name: TELEPORT_KUBE_CLUSTER_DOMAIN
               value: cluster.local
-            image: public.ecr.aws/gravitational/teleport-distroless:17.0.0-dev
->>>>>>> 773f140e
+            image: public.ecr.aws/gravitational/teleport-distroless:17.0.0-dev.gus-sign-plugins.1
             imagePullPolicy: IfNotPresent
             livenessProbe:
               failureThreshold: 6
@@ -558,13 +534,9 @@
             fieldPath: metadata.namespace
       - name: RELEASE_NAME
         value: RELEASE-NAME
-<<<<<<< HEAD
-      image: public.ecr.aws/gravitational/teleport-distroless:17.0.0-dev.gus-sign-plugins.1
-=======
-      - name: TELEPORT_KUBE_CLUSTER_DOMAIN
-        value: cluster.local
-      image: public.ecr.aws/gravitational/teleport-distroless:17.0.0-dev
->>>>>>> 773f140e
+      - name: TELEPORT_KUBE_CLUSTER_DOMAIN
+        value: cluster.local
+      image: public.ecr.aws/gravitational/teleport-distroless:17.0.0-dev.gus-sign-plugins.1
       imagePullPolicy: IfNotPresent
       livenessProbe:
         failureThreshold: 6
@@ -634,13 +606,9 @@
             fieldPath: metadata.namespace
       - name: RELEASE_NAME
         value: RELEASE-NAME
-<<<<<<< HEAD
-      image: public.ecr.aws/gravitational/teleport-distroless:17.0.0-dev.gus-sign-plugins.1
-=======
-      - name: TELEPORT_KUBE_CLUSTER_DOMAIN
-        value: cluster.local
-      image: public.ecr.aws/gravitational/teleport-distroless:17.0.0-dev
->>>>>>> 773f140e
+      - name: TELEPORT_KUBE_CLUSTER_DOMAIN
+        value: cluster.local
+      image: public.ecr.aws/gravitational/teleport-distroless:17.0.0-dev.gus-sign-plugins.1
       imagePullPolicy: IfNotPresent
       livenessProbe:
         failureThreshold: 6
@@ -710,13 +678,9 @@
             fieldPath: metadata.namespace
       - name: RELEASE_NAME
         value: RELEASE-NAME
-<<<<<<< HEAD
-      image: public.ecr.aws/gravitational/teleport-distroless:17.0.0-dev.gus-sign-plugins.1
-=======
-      - name: TELEPORT_KUBE_CLUSTER_DOMAIN
-        value: cluster.local
-      image: public.ecr.aws/gravitational/teleport-distroless:17.0.0-dev
->>>>>>> 773f140e
+      - name: TELEPORT_KUBE_CLUSTER_DOMAIN
+        value: cluster.local
+      image: public.ecr.aws/gravitational/teleport-distroless:17.0.0-dev.gus-sign-plugins.1
       imagePullPolicy: IfNotPresent
       livenessProbe:
         failureThreshold: 6
@@ -800,13 +764,9 @@
             fieldPath: metadata.namespace
       - name: RELEASE_NAME
         value: RELEASE-NAME
-<<<<<<< HEAD
-      image: public.ecr.aws/gravitational/teleport-distroless:17.0.0-dev.gus-sign-plugins.1
-=======
-      - name: TELEPORT_KUBE_CLUSTER_DOMAIN
-        value: cluster.local
-      image: public.ecr.aws/gravitational/teleport-distroless:17.0.0-dev
->>>>>>> 773f140e
+      - name: TELEPORT_KUBE_CLUSTER_DOMAIN
+        value: cluster.local
+      image: public.ecr.aws/gravitational/teleport-distroless:17.0.0-dev.gus-sign-plugins.1
       imagePullPolicy: IfNotPresent
       livenessProbe:
         failureThreshold: 6
@@ -888,13 +848,9 @@
             fieldPath: metadata.namespace
       - name: RELEASE_NAME
         value: RELEASE-NAME
-<<<<<<< HEAD
-      image: public.ecr.aws/gravitational/teleport-distroless:17.0.0-dev.gus-sign-plugins.1
-=======
-      - name: TELEPORT_KUBE_CLUSTER_DOMAIN
-        value: cluster.local
-      image: public.ecr.aws/gravitational/teleport-distroless:17.0.0-dev
->>>>>>> 773f140e
+      - name: TELEPORT_KUBE_CLUSTER_DOMAIN
+        value: cluster.local
+      image: public.ecr.aws/gravitational/teleport-distroless:17.0.0-dev.gus-sign-plugins.1
       imagePullPolicy: IfNotPresent
       livenessProbe:
         failureThreshold: 6
@@ -964,13 +920,9 @@
             fieldPath: metadata.namespace
       - name: RELEASE_NAME
         value: RELEASE-NAME
-<<<<<<< HEAD
-      image: public.ecr.aws/gravitational/teleport-distroless:17.0.0-dev.gus-sign-plugins.1
-=======
-      - name: TELEPORT_KUBE_CLUSTER_DOMAIN
-        value: cluster.local
-      image: public.ecr.aws/gravitational/teleport-distroless:17.0.0-dev
->>>>>>> 773f140e
+      - name: TELEPORT_KUBE_CLUSTER_DOMAIN
+        value: cluster.local
+      image: public.ecr.aws/gravitational/teleport-distroless:17.0.0-dev.gus-sign-plugins.1
       imagePullPolicy: IfNotPresent
       livenessProbe:
         failureThreshold: 6
@@ -1040,13 +992,9 @@
             fieldPath: metadata.namespace
       - name: RELEASE_NAME
         value: RELEASE-NAME
-<<<<<<< HEAD
-      image: public.ecr.aws/gravitational/teleport-distroless:17.0.0-dev.gus-sign-plugins.1
-=======
-      - name: TELEPORT_KUBE_CLUSTER_DOMAIN
-        value: cluster.local
-      image: public.ecr.aws/gravitational/teleport-distroless:17.0.0-dev
->>>>>>> 773f140e
+      - name: TELEPORT_KUBE_CLUSTER_DOMAIN
+        value: cluster.local
+      image: public.ecr.aws/gravitational/teleport-distroless:17.0.0-dev.gus-sign-plugins.1
       imagePullPolicy: IfNotPresent
       livenessProbe:
         failureThreshold: 6
@@ -1118,13 +1066,9 @@
             fieldPath: metadata.namespace
       - name: RELEASE_NAME
         value: RELEASE-NAME
-<<<<<<< HEAD
-      image: public.ecr.aws/gravitational/teleport-distroless:17.0.0-dev.gus-sign-plugins.1
-=======
-      - name: TELEPORT_KUBE_CLUSTER_DOMAIN
-        value: cluster.local
-      image: public.ecr.aws/gravitational/teleport-distroless:17.0.0-dev
->>>>>>> 773f140e
+      - name: TELEPORT_KUBE_CLUSTER_DOMAIN
+        value: cluster.local
+      image: public.ecr.aws/gravitational/teleport-distroless:17.0.0-dev.gus-sign-plugins.1
       imagePullPolicy: IfNotPresent
       livenessProbe:
         failureThreshold: 6
@@ -1199,13 +1143,9 @@
             fieldPath: metadata.namespace
       - name: RELEASE_NAME
         value: RELEASE-NAME
-<<<<<<< HEAD
-      image: public.ecr.aws/gravitational/teleport-distroless:17.0.0-dev.gus-sign-plugins.1
-=======
-      - name: TELEPORT_KUBE_CLUSTER_DOMAIN
-        value: cluster.local
-      image: public.ecr.aws/gravitational/teleport-distroless:17.0.0-dev
->>>>>>> 773f140e
+      - name: TELEPORT_KUBE_CLUSTER_DOMAIN
+        value: cluster.local
+      image: public.ecr.aws/gravitational/teleport-distroless:17.0.0-dev.gus-sign-plugins.1
       imagePullPolicy: IfNotPresent
       livenessProbe:
         failureThreshold: 6
@@ -1283,13 +1223,9 @@
             fieldPath: metadata.namespace
       - name: RELEASE_NAME
         value: RELEASE-NAME
-<<<<<<< HEAD
-      image: public.ecr.aws/gravitational/teleport-distroless:17.0.0-dev.gus-sign-plugins.1
-=======
-      - name: TELEPORT_KUBE_CLUSTER_DOMAIN
-        value: cluster.local
-      image: public.ecr.aws/gravitational/teleport-distroless:17.0.0-dev
->>>>>>> 773f140e
+      - name: TELEPORT_KUBE_CLUSTER_DOMAIN
+        value: cluster.local
+      image: public.ecr.aws/gravitational/teleport-distroless:17.0.0-dev.gus-sign-plugins.1
       imagePullPolicy: IfNotPresent
       livenessProbe:
         failureThreshold: 6
@@ -1533,13 +1469,9 @@
             fieldPath: metadata.namespace
       - name: RELEASE_NAME
         value: RELEASE-NAME
-<<<<<<< HEAD
-      image: public.ecr.aws/gravitational/teleport-distroless:17.0.0-dev.gus-sign-plugins.1
-=======
-      - name: TELEPORT_KUBE_CLUSTER_DOMAIN
-        value: cluster.local
-      image: public.ecr.aws/gravitational/teleport-distroless:17.0.0-dev
->>>>>>> 773f140e
+      - name: TELEPORT_KUBE_CLUSTER_DOMAIN
+        value: cluster.local
+      image: public.ecr.aws/gravitational/teleport-distroless:17.0.0-dev.gus-sign-plugins.1
       imagePullPolicy: IfNotPresent
       livenessProbe:
         failureThreshold: 6
@@ -1609,13 +1541,9 @@
             fieldPath: metadata.namespace
       - name: RELEASE_NAME
         value: RELEASE-NAME
-<<<<<<< HEAD
-      image: public.ecr.aws/gravitational/teleport-distroless:17.0.0-dev.gus-sign-plugins.1
-=======
-      - name: TELEPORT_KUBE_CLUSTER_DOMAIN
-        value: cluster.local
-      image: public.ecr.aws/gravitational/teleport-distroless:17.0.0-dev
->>>>>>> 773f140e
+      - name: TELEPORT_KUBE_CLUSTER_DOMAIN
+        value: cluster.local
+      image: public.ecr.aws/gravitational/teleport-distroless:17.0.0-dev.gus-sign-plugins.1
       imagePullPolicy: IfNotPresent
       livenessProbe:
         failureThreshold: 6
@@ -1743,13 +1671,9 @@
             fieldPath: metadata.namespace
       - name: RELEASE_NAME
         value: RELEASE-NAME
-<<<<<<< HEAD
-      image: public.ecr.aws/gravitational/teleport-distroless:17.0.0-dev.gus-sign-plugins.1
-=======
-      - name: TELEPORT_KUBE_CLUSTER_DOMAIN
-        value: cluster.local
-      image: public.ecr.aws/gravitational/teleport-distroless:17.0.0-dev
->>>>>>> 773f140e
+      - name: TELEPORT_KUBE_CLUSTER_DOMAIN
+        value: cluster.local
+      image: public.ecr.aws/gravitational/teleport-distroless:17.0.0-dev.gus-sign-plugins.1
       imagePullPolicy: IfNotPresent
       livenessProbe:
         failureThreshold: 6
@@ -1819,13 +1743,9 @@
             fieldPath: metadata.namespace
       - name: RELEASE_NAME
         value: RELEASE-NAME
-<<<<<<< HEAD
-      image: public.ecr.aws/gravitational/teleport-distroless:17.0.0-dev.gus-sign-plugins.1
-=======
-      - name: TELEPORT_KUBE_CLUSTER_DOMAIN
-        value: cluster.local
-      image: public.ecr.aws/gravitational/teleport-distroless:17.0.0-dev
->>>>>>> 773f140e
+      - name: TELEPORT_KUBE_CLUSTER_DOMAIN
+        value: cluster.local
+      image: public.ecr.aws/gravitational/teleport-distroless:17.0.0-dev.gus-sign-plugins.1
       imagePullPolicy: IfNotPresent
       livenessProbe:
         failureThreshold: 6
@@ -2052,13 +1972,9 @@
             fieldPath: metadata.namespace
       - name: RELEASE_NAME
         value: RELEASE-NAME
-<<<<<<< HEAD
-      image: public.ecr.aws/gravitational/teleport-distroless:17.0.0-dev.gus-sign-plugins.1
-=======
-      - name: TELEPORT_KUBE_CLUSTER_DOMAIN
-        value: cluster.local
-      image: public.ecr.aws/gravitational/teleport-distroless:17.0.0-dev
->>>>>>> 773f140e
+      - name: TELEPORT_KUBE_CLUSTER_DOMAIN
+        value: cluster.local
+      image: public.ecr.aws/gravitational/teleport-distroless:17.0.0-dev.gus-sign-plugins.1
       imagePullPolicy: Always
       livenessProbe:
         failureThreshold: 6
@@ -2128,13 +2044,9 @@
             fieldPath: metadata.namespace
       - name: RELEASE_NAME
         value: RELEASE-NAME
-<<<<<<< HEAD
-      image: public.ecr.aws/gravitational/teleport-distroless:17.0.0-dev.gus-sign-plugins.1
-=======
-      - name: TELEPORT_KUBE_CLUSTER_DOMAIN
-        value: cluster.local
-      image: public.ecr.aws/gravitational/teleport-distroless:17.0.0-dev
->>>>>>> 773f140e
+      - name: TELEPORT_KUBE_CLUSTER_DOMAIN
+        value: cluster.local
+      image: public.ecr.aws/gravitational/teleport-distroless:17.0.0-dev.gus-sign-plugins.1
       imagePullPolicy: IfNotPresent
       livenessProbe:
         failureThreshold: 6
@@ -2218,13 +2130,9 @@
             fieldPath: metadata.namespace
       - name: RELEASE_NAME
         value: RELEASE-NAME
-<<<<<<< HEAD
-      image: public.ecr.aws/gravitational/teleport-distroless:17.0.0-dev.gus-sign-plugins.1
-=======
-      - name: TELEPORT_KUBE_CLUSTER_DOMAIN
-        value: cluster.local
-      image: public.ecr.aws/gravitational/teleport-distroless:17.0.0-dev
->>>>>>> 773f140e
+      - name: TELEPORT_KUBE_CLUSTER_DOMAIN
+        value: cluster.local
+      image: public.ecr.aws/gravitational/teleport-distroless:17.0.0-dev.gus-sign-plugins.1
       imagePullPolicy: IfNotPresent
       livenessProbe:
         failureThreshold: 6
@@ -2294,13 +2202,9 @@
             fieldPath: metadata.namespace
       - name: RELEASE_NAME
         value: RELEASE-NAME
-<<<<<<< HEAD
-      image: public.ecr.aws/gravitational/teleport-distroless:17.0.0-dev.gus-sign-plugins.1
-=======
-      - name: TELEPORT_KUBE_CLUSTER_DOMAIN
-        value: cluster.local
-      image: public.ecr.aws/gravitational/teleport-distroless:17.0.0-dev
->>>>>>> 773f140e
+      - name: TELEPORT_KUBE_CLUSTER_DOMAIN
+        value: cluster.local
+      image: public.ecr.aws/gravitational/teleport-distroless:17.0.0-dev.gus-sign-plugins.1
       imagePullPolicy: IfNotPresent
       livenessProbe:
         failureThreshold: 6
@@ -2380,13 +2284,9 @@
             fieldPath: metadata.namespace
       - name: RELEASE_NAME
         value: RELEASE-NAME
-<<<<<<< HEAD
-      image: public.ecr.aws/gravitational/teleport-distroless:17.0.0-dev.gus-sign-plugins.1
-=======
-      - name: TELEPORT_KUBE_CLUSTER_DOMAIN
-        value: cluster.local
-      image: public.ecr.aws/gravitational/teleport-distroless:17.0.0-dev
->>>>>>> 773f140e
+      - name: TELEPORT_KUBE_CLUSTER_DOMAIN
+        value: cluster.local
+      image: public.ecr.aws/gravitational/teleport-distroless:17.0.0-dev.gus-sign-plugins.1
       imagePullPolicy: IfNotPresent
       livenessProbe:
         failureThreshold: 6
@@ -2456,13 +2356,9 @@
             fieldPath: metadata.namespace
       - name: RELEASE_NAME
         value: RELEASE-NAME
-<<<<<<< HEAD
-      image: public.ecr.aws/gravitational/teleport-distroless:17.0.0-dev.gus-sign-plugins.1
-=======
-      - name: TELEPORT_KUBE_CLUSTER_DOMAIN
-        value: cluster.local
-      image: public.ecr.aws/gravitational/teleport-distroless:17.0.0-dev
->>>>>>> 773f140e
+      - name: TELEPORT_KUBE_CLUSTER_DOMAIN
+        value: cluster.local
+      image: public.ecr.aws/gravitational/teleport-distroless:17.0.0-dev.gus-sign-plugins.1
       imagePullPolicy: IfNotPresent
       livenessProbe:
         failureThreshold: 6
@@ -2539,13 +2435,9 @@
             fieldPath: metadata.namespace
       - name: RELEASE_NAME
         value: RELEASE-NAME
-<<<<<<< HEAD
-      image: public.ecr.aws/gravitational/teleport-distroless:17.0.0-dev.gus-sign-plugins.1
-=======
-      - name: TELEPORT_KUBE_CLUSTER_DOMAIN
-        value: cluster.local
-      image: public.ecr.aws/gravitational/teleport-distroless:17.0.0-dev
->>>>>>> 773f140e
+      - name: TELEPORT_KUBE_CLUSTER_DOMAIN
+        value: cluster.local
+      image: public.ecr.aws/gravitational/teleport-distroless:17.0.0-dev.gus-sign-plugins.1
       imagePullPolicy: IfNotPresent
       livenessProbe:
         failureThreshold: 6
@@ -2615,13 +2507,9 @@
             fieldPath: metadata.namespace
       - name: RELEASE_NAME
         value: RELEASE-NAME
-<<<<<<< HEAD
-      image: public.ecr.aws/gravitational/teleport-distroless:17.0.0-dev.gus-sign-plugins.1
-=======
-      - name: TELEPORT_KUBE_CLUSTER_DOMAIN
-        value: cluster.local
-      image: public.ecr.aws/gravitational/teleport-distroless:17.0.0-dev
->>>>>>> 773f140e
+      - name: TELEPORT_KUBE_CLUSTER_DOMAIN
+        value: cluster.local
+      image: public.ecr.aws/gravitational/teleport-distroless:17.0.0-dev.gus-sign-plugins.1
       imagePullPolicy: IfNotPresent
       livenessProbe:
         failureThreshold: 6
@@ -2691,13 +2579,9 @@
             fieldPath: metadata.namespace
       - name: RELEASE_NAME
         value: RELEASE-NAME
-<<<<<<< HEAD
-      image: public.ecr.aws/gravitational/teleport-distroless:17.0.0-dev.gus-sign-plugins.1
-=======
-      - name: TELEPORT_KUBE_CLUSTER_DOMAIN
-        value: cluster.local
-      image: public.ecr.aws/gravitational/teleport-distroless:17.0.0-dev
->>>>>>> 773f140e
+      - name: TELEPORT_KUBE_CLUSTER_DOMAIN
+        value: cluster.local
+      image: public.ecr.aws/gravitational/teleport-distroless:17.0.0-dev.gus-sign-plugins.1
       imagePullPolicy: IfNotPresent
       livenessProbe:
         failureThreshold: 6
@@ -2767,13 +2651,9 @@
             fieldPath: metadata.namespace
       - name: RELEASE_NAME
         value: RELEASE-NAME
-<<<<<<< HEAD
-      image: public.ecr.aws/gravitational/teleport-distroless:17.0.0-dev.gus-sign-plugins.1
-=======
-      - name: TELEPORT_KUBE_CLUSTER_DOMAIN
-        value: cluster.local
-      image: public.ecr.aws/gravitational/teleport-distroless:17.0.0-dev
->>>>>>> 773f140e
+      - name: TELEPORT_KUBE_CLUSTER_DOMAIN
+        value: cluster.local
+      image: public.ecr.aws/gravitational/teleport-distroless:17.0.0-dev.gus-sign-plugins.1
       imagePullPolicy: IfNotPresent
       livenessProbe:
         failureThreshold: 6
