--- conflicted
+++ resolved
@@ -41,12 +41,8 @@
     "react-router-dom": "5.1.1",
     "react-select": "^3.0.8",
     "remark-gfm": "^3.0.1",
-<<<<<<< HEAD
-    "tslib": "^2.4.0",
+    "tslib": "^2.6.2",
     "web-worker": "^1.2.0",
-=======
-    "tslib": "^2.6.2",
->>>>>>> 5dc28411
     "whatwg-fetch": "^3.0.0",
     "@gravitational/design": "1.0.0"
   },
